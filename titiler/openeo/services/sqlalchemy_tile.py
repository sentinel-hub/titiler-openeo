"""titiler.openeo.services SQLAlchemy Tile Store."""

import random
from datetime import datetime
from typing import Any, Dict, Optional, Tuple

from sqlalchemy import (
    JSON,
    Column,
    DateTime,
    Integer,
    String,
    UniqueConstraint,
    create_engine,
    select,
)
from sqlalchemy.orm import Session, sessionmaker

from .base import (
    NoTileAvailableError,
    TileAlreadyLockedError,
    TileAssignmentStore,
    TileNotAssignedError,
)
from .sqlalchemy import Base


class TileAssignment(Base):
    """SQLAlchemy Tile Assignment Model."""

    __tablename__ = "tile_assignments"

    id = Column(Integer, primary_key=True)
    service_id = Column(String, nullable=False)
    user_id = Column(String, nullable=False)
    x = Column(Integer, nullable=False)
    y = Column(Integer, nullable=False)
    z = Column(Integer, nullable=False)
    stage = Column(String, nullable=False)
    created_at = Column(DateTime, default=datetime.utcnow)
    data = Column(JSON, nullable=True)

    __table_args__ = (
        UniqueConstraint("service_id", "x", "y", "z", name="unique_tile"),
    )


class SQLAlchemyTileStore(TileAssignmentStore):
    """SQLAlchemy implementation of TileAssignmentStore."""

    def __init__(self, store: str):
        """Initialize the store.

        Args:
            store: SQLAlchemy connection string
        """
        super().__init__(store)
        # Create engine and session factory
        self._engine = create_engine(store)
        self._session_factory = sessionmaker(bind=self._engine)
        # Ensure tile_assignments table exists
        Base.metadata.create_all(self._engine)

    def get_user_tile(self, service_id: str, user_id: str) -> Optional[Dict[str, Any]]:
        """Get a user's currently assigned tile."""
        with Session(self._engine) as session:
            result = session.execute(
                select(TileAssignment).where(
                    TileAssignment.service_id == service_id,
                    TileAssignment.user_id == user_id,
                )
            ).scalar_one_or_none()

            if not result:
                return None

            response = {
                "service_id": result.service_id,
                "x": result.x,
                "y": result.y,
                "z": result.z,
                "stage": result.stage,
                "user_id": result.user_id,
            }
            if result.data:
                response.update(result.data)
            return response

    def claim_tile(
        self,
        service_id: str,
        user_id: str,
        zoom: int,
        x_range: Tuple[int, int],
        y_range: Tuple[int, int],
    ) -> Dict[str, Any]:
        """Claim a tile for a user within given ranges."""
        # First check if user already has a tile
        existing_tile = self.get_user_tile(service_id, user_id)
        if existing_tile:
            return existing_tile

        with Session(self._engine) as session:
            # Get all assigned tiles within the ranges
            assigned_tiles = (
                session.execute(
                    select(TileAssignment).where(
                        TileAssignment.service_id == service_id,
                        TileAssignment.z == zoom,
                        TileAssignment.x >= x_range[0],
                        TileAssignment.x <= x_range[1],
                        TileAssignment.y >= y_range[0],
                        TileAssignment.y <= y_range[1],
                    )
                )
                .scalars()
                .all()
            )

            # Create set of assigned coordinates
            assigned_coords = {(tile.x, tile.y) for tile in assigned_tiles}

            # Generate all possible coordinates within ranges
            all_coords = [
                (x, y)
                for x in range(x_range[0], x_range[1] + 1)
                for y in range(y_range[0], y_range[1] + 1)
            ]

            # Get available coordinates
            available_coords = [
                coord for coord in all_coords if coord not in assigned_coords
            ]

            if not available_coords:
                raise NoTileAvailableError(service_id, user_id)

            # Randomly select a coordinate
            x, y = random.choice(available_coords)

            # Create new tile assignment
            new_tile = TileAssignment(
                service_id=service_id,
                user_id=user_id,
                x=x,
                y=y,
                z=zoom,
                stage="claimed",
            )
            session.add(new_tile)
            session.commit()

            return {
                "service_id": service_id,
                "x": x,
                "y": y,
                "z": zoom,
                "stage": "claimed",
                "user_id": user_id,
            }

    def update_tile(
        self,
        service_id: str,
        user_id: str,
        json_data: Dict[str, Any],
    ) -> Dict[str, Any]:
        """Update a user's assigned tile with additional information."""
        with Session(self._engine) as session:
            tile = session.execute(
                select(TileAssignment).where(
                    TileAssignment.service_id == service_id,
                    TileAssignment.user_id == user_id,
                )
            ).scalar_one_or_none()

            if not tile:
                raise TileNotAssignedError(
                    f"No tile assigned to user {user_id} for service {service_id}"
                )

            # Update the tile's data
            tile.data = json_data
            session.commit()

            # Return updated tile info
            response = {
                "service_id": service_id,
                "x": tile.x,
                "y": tile.y,
                "z": tile.z,
                "stage": tile.stage,
            }
            response.update(json_data)
            return response

    def release_tile(
        self,
        service_id: str,
        user_id: str,
    ) -> Dict[str, Any]:
        """Release a user's assigned tile."""
        with Session(self._engine) as session:
            tile = session.execute(
                select(TileAssignment).where(
                    TileAssignment.service_id == service_id,
                    TileAssignment.user_id == user_id,
                )
            ).scalar_one_or_none()

            if not tile:
                raise TileNotAssignedError(
                    service_id=service_id,
                    user_id=user_id,
                )

            if tile.stage == "submitted":
                raise TileAlreadyLockedError(
                    tile.x, tile.y, tile.z, service_id, user_id
                )

            # Store tile info before deletion
            tile_info = {
                "x": tile.x,
                "y": tile.y,
                "z": tile.z,
                "stage": "released",
                "service_id": service_id,
                "user_id": user_id,
            }

            # Delete the tile assignment
            session.delete(tile)
            session.commit()

            return tile_info

    def submit_tile(
        self,
        service_id: str,
        user_id: str,
    ) -> Dict[str, Any]:
        """Mark a tile as submitted."""
        with Session(self._engine) as session:
            tile = session.execute(
                select(TileAssignment).where(
                    TileAssignment.service_id == service_id,
                    TileAssignment.user_id == user_id,
                )
            ).scalar_one_or_none()

            if not tile:
                raise TileNotAssignedError(
                    service_id=service_id,
                    user_id=user_id,
                )

            if tile.stage == "submitted":
                raise TileAlreadyLockedError(
                    tile.x, tile.y, tile.z, service_id, user_id
                )

            # Update tile stage
            tile.stage = "submitted"
            session.commit()

            return {
                "service_id": service_id,
                "x": tile.x,
                "y": tile.y,
                "z": tile.z,
                "stage": "submitted",
<<<<<<< HEAD
                "user_id": user_id,
=======
>>>>>>> 60f875e4
            }

    def force_release_tile(
        self,
        service_id: str,
        x: int,
        y: int,
        z: int,
    ) -> Dict[str, Any]:
        """Force release a tile regardless of its state."""
        with Session(self._engine) as session:
            tile = session.execute(
                select(TileAssignment).where(
                    TileAssignment.service_id == service_id,
                    TileAssignment.x == x,
                    TileAssignment.y == y,
                    TileAssignment.z == z,
                )
            ).scalar_one_or_none()

            if not tile:
                raise TileNotAssignedError(
                    f"No tile assignment found for {x},{y},{z} in service {service_id}"
                )

            # Store tile info before deletion
            tile_info = {
                "x": tile.x,
                "y": tile.y,
                "z": tile.z,
                "stage": "released",
            }

            # Delete the tile assignment regardless of its state
            session.delete(tile)
            session.commit()

            return tile_info<|MERGE_RESOLUTION|>--- conflicted
+++ resolved
@@ -270,10 +270,7 @@
                 "y": tile.y,
                 "z": tile.z,
                 "stage": "submitted",
-<<<<<<< HEAD
                 "user_id": user_id,
-=======
->>>>>>> 60f875e4
             }
 
     def force_release_tile(
