--- conflicted
+++ resolved
@@ -230,10 +230,7 @@
                 "y": tile.y,
                 "z": tile.z,
                 "stage": "submitted",
-<<<<<<< HEAD
                 "user_id": user_id,
-            }
-=======
             }
 
     def force_release_tile(
@@ -271,5 +268,4 @@
             session.delete(tile)
             session.commit()
 
-            return tile_info
->>>>>>> 268598f4
+            return tile_info