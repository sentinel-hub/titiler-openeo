"""titiler-openeo custom reader."""

import time
import warnings
from typing import Any, Dict, List, Optional, Sequence, Tuple, Type, Union
from urllib.parse import urlparse

import attr
import rasterio
from morecantile import TileMatrixSet
from rasterio.errors import RasterioIOError
from rasterio.transform import array_bounds
from rasterio.warp import transform_bounds
from rio_tiler.constants import WEB_MERCATOR_TMS, WGS84_CRS
from rio_tiler.errors import (
    AssetAsBandError,
    ExpressionMixingWarning,
    InvalidAssetName,
    MissingAssets,
)
from rio_tiler.io import Reader
from rio_tiler.io.base import BaseReader, MultiBaseReader
from rio_tiler.models import ImageData
from rio_tiler.tasks import multi_arrays
from rio_tiler.types import AssetInfo, BBox, Indexes
from rio_tiler.utils import cast_to_sequence
from typing_extensions import TypedDict

<<<<<<< HEAD
from titiler.openeo.models import SpatialExtent
from titiler.openeo.errors import (
    MixedCRSError,
    OutputLimitExceeded,
    ProcessParameterMissing,
)
=======
from titiler.openeo.errors import MixedCRSError, OutputLimitExceeded
from titiler.openeo.models import SpatialExtent
>>>>>>> 8f435127


class Dims(TypedDict):
    """Estimate Dimensions."""

    width: int
    height: int
    crs: rasterio.crs.CRS
    bbox: List[float]


@attr.s
class SimpleSTACReader(MultiBaseReader):
    """Simplified STAC Reader.

    Inputs should be in form of:
    ```json
    {
        "id": "IAMASTACITEM",
        "collection": "mycollection",
        "bbox": (0, 0, 10, 10),
        "assets": {
            "COG": {
                "href": "https://somewhereovertherainbow.io/cog.tif"
            }
        }
    }
    ```

    """

    input: Dict[str, Any] = attr.ib()

    tms: TileMatrixSet = attr.ib(default=WEB_MERCATOR_TMS)
    minzoom: int = attr.ib(default=None)
    maxzoom: int = attr.ib(default=None)

    assets: Sequence[str] = attr.ib(init=False)
    default_assets: Optional[Sequence[str]] = attr.ib(default=None)

    reader: Type[BaseReader] = attr.ib(default=Reader)
    reader_options: Dict = attr.ib(factory=dict)

    ctx: Any = attr.ib(default=rasterio.Env)

    def __attrs_post_init__(self) -> None:
        """Set reader spatial infos and list of valid assets."""
        self.bounds = self.input["bbox"]
        self.crs = WGS84_CRS  # Per specification STAC items are in WGS84

        if proj := self.input.get("proj"):
            crs_string = str(
                proj.get("code")
                or (f"epsg:{proj.get('epsg')}" if proj.get("epsg") else None)
                or proj.get("wkt")
            )
            if all(
                [
                    proj.get("transform"),
                    proj.get("shape"),
                    crs_string,
                ]
            ):
                self.height, self.width = proj.get("shape")
                self.transform = proj.get("transform")
                self.bounds = array_bounds(self.height, self.width, self.transform)
                self.crs = rasterio.crs.CRS.from_user_input(crs_string)

        self.minzoom = self.minzoom if self.minzoom is not None else self._minzoom
        self.maxzoom = self.maxzoom if self.maxzoom is not None else self._maxzoom

        self.assets = list(self.input["assets"])

        if not self.assets:
            raise MissingAssets(
                "No valid asset found. Asset's media types not supported"
            )

    def _parse_vrt_asset(self, asset: str) -> Tuple[str, Optional[str]]:
        if asset.startswith("vrt://") and asset not in self.assets:
            parsed = urlparse(asset)
            if not parsed.netloc:
                raise InvalidAssetName(
                    f"'{asset}' is not valid, couldn't find valid asset"
                )

            if parsed.netloc not in self.assets:
                raise InvalidAssetName(
                    f"'{parsed.netloc}' is not valid, should be one of {self.assets}"
                )

            return parsed.netloc, parsed.query

        return asset, None

    def _get_asset_info(self, asset: str) -> AssetInfo:
        """Validate asset names and return asset's url.

        Args:
            asset (str): STAC asset name.

        Returns:
            str: STAC asset href.

        """
        asset, vrt_options = self._parse_vrt_asset(asset)
        if asset not in self.assets:
            raise InvalidAssetName(
                f"{asset} is not valid. Should be one of {self.assets}"
            )

        asset_info = self.input["assets"][asset]
        info = AssetInfo(
            url=asset_info["href"],
            env={},
        )

        if media_type := asset_info.get("type"):
            info["media_type"] = media_type

        if header_size := asset_info.get("file:header_size"):
            info["env"]["GDAL_INGESTED_BYTES_AT_OPEN"] = header_size

        if bands := asset_info.get("raster:bands"):
            stats = [
                (b["statistics"]["minimum"], b["statistics"]["maximum"])
                for b in bands
                if {"minimum", "maximum"}.issubset(b.get("statistics", {}))
            ]
            if len(stats) == len(bands):
                info["dataset_statistics"] = stats

        if vrt_options:
            # Construct VRT url
            info["url"] = f"vrt://{info['url']}?{vrt_options}"

        return info

    # The regular STAC Reader doesn't have a `read` method
    def read(
        self,
        assets: Optional[Union[Sequence[str], str]] = None,
        expression: Optional[str] = None,
        asset_indexes: Optional[Dict[str, Indexes]] = None,
        asset_as_band: bool = False,
        **kwargs: Any,
    ) -> ImageData:
        """Read and merge previews from multiple assets.

        Args:
            assets (sequence of str or str, optional): assets to fetch info from.
            expression (str, optional): rio-tiler expression for the asset list (e.g. asset1/asset2+asset3).
            asset_indexes (dict, optional): Band indexes for each asset (e.g {"asset1": 1, "asset2": (1, 2,)}).
            kwargs (optional): Options to forward to the `self.reader.preview` method.

        Returns:
            rio_tiler.models.ImageData: ImageData instance with data, mask and tile spatial info.

        """
        assets = cast_to_sequence(assets)
        if assets and expression:
            warnings.warn(
                "Both expression and assets passed; expression will overwrite assets parameter.",
                ExpressionMixingWarning,
                stacklevel=2,
            )

        if expression:
            assets = self.parse_expression(expression, asset_as_band=asset_as_band)

        if not assets and self.default_assets:
            warnings.warn(
                f"No assets/expression passed, defaults to {self.default_assets}",
                UserWarning,
                stacklevel=2,
            )
            assets = self.default_assets

        if not assets:
            raise MissingAssets(
                "assets must be passed via `expression` or `assets` options, or via class-level `default_assets`."
            )

        asset_indexes = asset_indexes or {}

        # We fall back to `indexes` if provided
        indexes = kwargs.pop("indexes", None)

        def _reader(asset: str, **kwargs: Any) -> ImageData:
            idx = asset_indexes.get(asset) or indexes  # type: ignore

            asset_info = self._get_asset_info(asset)
            reader, options = self._get_reader(asset_info)

            with self.ctx(**asset_info.get("env", {})):
                with reader(
                    asset_info["url"],
                    tms=self.tms,
                    **{**self.reader_options, **options},
                ) as src:
                    data = src.preview(indexes=idx, **kwargs)

                    self._update_statistics(
                        data,
                        indexes=idx,
                        statistics=asset_info.get("dataset_statistics"),
                    )

                    metadata = data.metadata or {}
                    if m := asset_info.get("metadata"):
                        metadata.update(m)
                    data.metadata = {asset: metadata}

                    if asset_as_band:
                        if len(data.band_names) > 1:
                            raise AssetAsBandError(
                                "Can't use `asset_as_band` for multibands asset"
                            )
                        data.band_names = [asset]
                    else:
                        data.band_names = [f"{asset}_{n}" for n in data.band_names]

                    return data

        img = multi_arrays(assets, _reader, **kwargs)
        if expression:
            return img.apply_expression(expression)

        return img


<<<<<<< HEAD
def _validate_input_parameters(
    spatial_extent: SpatialExtent,
    items: List[Dict],
    bands: Optional[list[str]],
) -> None:
    """Validate required input parameters."""
    if not spatial_extent:
        raise ProcessParameterMissing("spatial_extent")
    if not items:
        raise ProcessParameterMissing("items")
    if not bands:
        raise ProcessParameterMissing("bands")


def _get_item_resolutions(
    item: Dict,
    src_dst: SimpleSTACReader,
    spatial_extent: SpatialExtent,
=======
def _get_item_resolutions(
    item: Dict,
    src_dst: SimpleSTACReader,
>>>>>>> 8f435127
) -> tuple[list[float], list[float]]:
    """Get x and y resolutions from a STAC item."""
    x_resolutions = []
    y_resolutions = []

    # If the item has a transform, use it directly
    if src_dst.transform:
        x_resolutions.append(abs(src_dst.transform.a))
        y_resolutions.append(abs(src_dst.transform.e))
    else:
        for _, asset in item.get("assets", {}).items():
            # If the asset has a transform, use the pixel size from it
            if asset_transform := asset.get("proj:transform"):
                x_resolutions.append(abs(asset_transform[0]))
                y_resolutions.append(abs(asset_transform[4]))
            # If the asset has a shape, calculate pixel size from it
            elif asset_shape := asset.get("proj:shape"):
                if asset_shape[0] > 0 and asset_shape[1] > 0:
                    x_resolutions.append(
                        abs((item["bbox"][2] - item["bbox"][0]) / asset_shape[0])
                    )
                    y_resolutions.append(
                        abs((item["bbox"][3] - item["bbox"][1]) / asset_shape[1])
                    )
            else:
                x_resolutions.append(1)  # Default x resolution
                y_resolutions.append(1)  # Default y resolution

    return x_resolutions, y_resolutions


def _reproject_resolution(
    item_crs: rasterio.crs.CRS,
    crs: rasterio.crs.CRS,
    bbox: List[float],
    x_resolution: Optional[float],
    y_resolution: Optional[float],
) -> tuple[Optional[float], Optional[float]]:
    """Reproject resolution if CRS differs."""
    if not (item_crs and item_crs != crs):
        return x_resolution, y_resolution

    center_x = (bbox[0] + bbox[2]) / 2
    center_y = (bbox[1] + bbox[3]) / 2
    src_box = [
        center_x,
        center_y,
        center_x + x_resolution if x_resolution else 0,
        center_y + y_resolution if y_resolution else 0,
    ]
    dst_box = transform_bounds(item_crs, crs, *src_box, densify_pts=21)

    return (
        abs(dst_box[2] - dst_box[0]) if x_resolution else None,
        abs(dst_box[3] - dst_box[1]) if y_resolution else None,
    )


def _calculate_dimensions(
    bbox: List[float],
    x_resolution: Optional[float],
    y_resolution: Optional[float],
    width: Optional[int] = None,
    height: Optional[int] = None,
) -> tuple[int, int]:
    """Calculate output dimensions maintaining aspect ratio when only one dimension is provided."""

    # If both width and height are provided, return them directly
    if width and height:
        return width, height

    # Calculate native dimensions from resolution
    if x_resolution and y_resolution:
        native_width = int(round((bbox[2] - bbox[0]) / x_resolution))
        native_height = int(round((bbox[3] - bbox[1]) / y_resolution))
        aspect_ratio = native_width / native_height

        # Only width provided - calculate height to maintain proportions
        if width and not height:
            height = int(round(width / aspect_ratio))
            return width, height

        # Only height provided - calculate width to maintain proportions
        if height and not width:
            width = int(round(height * aspect_ratio))
            return width, height

        # Neither provided - use native dimensions
        return native_width, native_height

    # No resolution info - use default dimensions
    if not width and not height:
        return 1024, 1024

    # If we get here, we have resolution issues but one dimension was provided
    # Use provided dimension and default the other to 1024
    if width:
        return width, 1024
    if height:
        return 1024, height

    return 1024, 1024


def _check_pixel_limit(
    width: Optional[int],
    height: Optional[int],
    items: List[Dict],
) -> None:
    """Check if pixel count exceeds maximum allowed.

    For mosaics, items with the same datetime are counted only once since they
    will be combined into a single mosaic.
    """
    from .settings import ProcessingSettings

    processing_settings = ProcessingSettings()

    width_int = int(width or 0)
    height_int = int(height or 0)

    # Group items by datetime to avoid double counting mosaic items
    datetimes = set()
    for item in items:
        dt = item.get("properties", {}).get("datetime")
        if dt:
            datetimes.add(dt)
        else:
            # If no datetime, treat as unique item
            datetimes.add(id(item))

    # Use number of unique datetimes instead of total items
    pixel_count = width_int * height_int * len(datetimes)
    if pixel_count > processing_settings.max_pixels:
        raise OutputLimitExceeded(
            width_int,
            height_int,
            processing_settings.max_pixels,
            items_count=len(datetimes),
        )


def _estimate_output_dimensions(
    items: List[Dict],
<<<<<<< HEAD
    spatial_extent: SpatialExtent,
=======
    spatial_extent: Optional[SpatialExtent],
>>>>>>> 8f435127
    bands: Optional[list[str]],
    width: Optional[int] = None,
    height: Optional[int] = None,
) -> Dims:
    """
    Estimate output dimensions based on items and spatial extent.

    Args:
        items: List of STAC items
        spatial_extent: Bounding box for the output
        bands: List of band names to include
        width: Optional user-specified width
        height: Optional user-specified height

    Returns:
        Dictionary containing:
            - width: Estimated or specified width
            - height: Estimated or specified height
            - crs: Target CRS to use
            - bbox: Bounding box as a list [west, south, east, north]
    """
    # Extract CRS and resolution information from items
    item_crs: rasterio.crs.CRS = None
    all_x_resolutions = []
    all_y_resolutions = []

    # Get the full extent first
    full_bbox = None
    for item in items:
        with SimpleSTACReader(item) as src_dst:
            if item_crs is None:
                item_crs = src_dst.crs
            elif item_crs != src_dst.crs:
                raise MixedCRSError(
                    found_crs=str(src_dst.crs), expected_crs=str(item_crs)
                )

            if full_bbox is None:
                full_bbox = src_dst.bounds
            else:
                # Expand bbox to include this item
                full_bbox = [
                    min(full_bbox[0], src_dst.bounds[0]),  # west
                    min(full_bbox[1], src_dst.bounds[1]),  # south
                    max(full_bbox[2], src_dst.bounds[2]),  # east
                    max(full_bbox[3], src_dst.bounds[3]),  # north
                ]

            x_res, y_res = _get_item_resolutions(item, src_dst)
            all_x_resolutions.extend(x_res)
            all_y_resolutions.extend(y_res)

    # Get the highest resolution (smallest pixel size)
    x_resolution = min(all_x_resolutions) if all_x_resolutions else None
    y_resolution = min(all_y_resolutions) if all_y_resolutions else None

    if spatial_extent:
        # Get target CRS and bounds
        crs = rasterio.crs.CRS.from_user_input(spatial_extent.crs or "epsg:4326")
        bbox = [
            spatial_extent.west,
            spatial_extent.south,
            spatial_extent.east,
            spatial_extent.north,
        ]

        # Reproject resolution if needed
        x_resolution, y_resolution = _reproject_resolution(
            item_crs, crs, bbox, x_resolution, y_resolution
        )

    # Calculate dimensions
    width, height = _calculate_dimensions(
        bbox, x_resolution, y_resolution, width, height
    )

    # Check pixel limit
    _check_pixel_limit(width, height, items)

    return Dims(
        width=width,  # type: ignore
        height=height,  # type: ignore
        crs=crs,
        bbox=bbox,
    )


def _reader(item: Dict[str, Any], bbox: BBox, **kwargs: Any) -> ImageData:
    """
    Read a STAC item and return an ImageData object.

    Args:
        item: STAC item dictionary
        bbox: Bounding box to read
        **kwargs: Additional keyword arguments to pass to the reader

    Returns:
        ImageData object
    """
    max_retries = 4
    retry_delay = 1.0  # seconds
    retries = 0

    while True:
        try:
            with SimpleSTACReader(item) as src_dst:
                return src_dst.part(bbox, **kwargs)
        except RasterioIOError as e:
            retries += 1
            if retries >= max_retries:
                # If we've reached max retries, re-raise the exception
                raise
            # Log the error and retry after a delay
            print(
                f"RasterioIOError encountered: {str(e)}. Retrying in {retry_delay} seconds... (Attempt {retries}/{max_retries})"
            )
            time.sleep(retry_delay)
            # Increase delay for next retry (exponential backoff)
            retry_delay *= 2<|MERGE_RESOLUTION|>--- conflicted
+++ resolved
@@ -26,17 +26,8 @@
 from rio_tiler.utils import cast_to_sequence
 from typing_extensions import TypedDict
 
-<<<<<<< HEAD
-from titiler.openeo.models import SpatialExtent
-from titiler.openeo.errors import (
-    MixedCRSError,
-    OutputLimitExceeded,
-    ProcessParameterMissing,
-)
-=======
 from titiler.openeo.errors import MixedCRSError, OutputLimitExceeded
 from titiler.openeo.models import SpatialExtent
->>>>>>> 8f435127
 
 
 class Dims(TypedDict):
@@ -268,30 +259,9 @@
         return img
 
 
-<<<<<<< HEAD
-def _validate_input_parameters(
-    spatial_extent: SpatialExtent,
-    items: List[Dict],
-    bands: Optional[list[str]],
-) -> None:
-    """Validate required input parameters."""
-    if not spatial_extent:
-        raise ProcessParameterMissing("spatial_extent")
-    if not items:
-        raise ProcessParameterMissing("items")
-    if not bands:
-        raise ProcessParameterMissing("bands")
-
-
 def _get_item_resolutions(
     item: Dict,
     src_dst: SimpleSTACReader,
-    spatial_extent: SpatialExtent,
-=======
-def _get_item_resolutions(
-    item: Dict,
-    src_dst: SimpleSTACReader,
->>>>>>> 8f435127
 ) -> tuple[list[float], list[float]]:
     """Get x and y resolutions from a STAC item."""
     x_resolutions = []
@@ -436,11 +406,7 @@
 
 def _estimate_output_dimensions(
     items: List[Dict],
-<<<<<<< HEAD
-    spatial_extent: SpatialExtent,
-=======
     spatial_extent: Optional[SpatialExtent],
->>>>>>> 8f435127
     bands: Optional[list[str]],
     width: Optional[int] = None,
     height: Optional[int] = None,
