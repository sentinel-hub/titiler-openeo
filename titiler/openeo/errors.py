--- conflicted
+++ resolved
@@ -181,17 +181,10 @@
 class ServiceUnavailable(OpenEOException):
     """The service is temporarily unavailable."""
 
-<<<<<<< HEAD
     def __init__(self, detail: str = "The service is temporarily unavailable"):
         """Initialize error with service unavailable."""
         super().__init__(
             message=detail,
             code="ServiceUnavailable",
             status_code=status.HTTP_503_SERVICE_UNAVAILABLE,
-        )
-=======
-DEFAULT_STATUS_CODES = {
-    NoDataAvailable: status.HTTP_404_NOT_FOUND,
-    InvalidProcessGraph: status.HTTP_400_BAD_REQUEST,
-}
->>>>>>> 77a040b6
+        )