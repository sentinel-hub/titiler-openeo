--- conflicted
+++ resolved
@@ -2,8 +2,6 @@
 
 from typing import Any, Dict, List, Optional, Sequence, Union
 
-from geojson_pydantic import Polygon
-from pydantic import BaseModel
 import pyproj
 import pystac
 from attrs import define, field
@@ -25,10 +23,6 @@
 
 from titiler.openeo.models import SpatialExtent
 
-<<<<<<< HEAD
-from .errors import NoDataAvailable, TemporalExtentEmpty
-=======
->>>>>>> 8f435127
 from .errors import (
     ItemsLimitExceeded,
     NoDataAvailable,
@@ -221,7 +215,6 @@
             max_items=max_items,
         )
         return list(items.items_as_dicts())
-
 
 
 @define
