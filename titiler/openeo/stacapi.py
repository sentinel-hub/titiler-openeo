"""Stac API backend."""

import time
from typing import Any, Dict, List, Optional, Sequence, Union

import pyproj
import pystac
from attrs import define, field
from cachetools import TTLCache, cached
from cachetools.keys import hashkey
from openeo_pg_parser_networkx.pg_schema import BoundingBox, TemporalInterval
from pystac import Collection
from pystac.extensions import datacube as dc
from pystac.extensions import eo
from pystac.extensions import item_assets as ia
from pystac_client import Client
from pystac_client.stac_api_io import StacApiIO
from rasterio.errors import RasterioIOError
from rio_tiler.constants import MAX_THREADS
from rio_tiler.errors import TileOutsideBounds
from rio_tiler.models import ImageData
from rio_tiler.mosaic.methods import PixelSelectionMethod
from rio_tiler.mosaic.reader import mosaic_reader
from rio_tiler.tasks import create_tasks
from rio_tiler.types import BBox
from urllib3 import Retry

from .errors import NoDataAvailable, TemporalExtentEmpty
from .processes.implementations.data_model import LazyRasterStack, RasterStack
from .processes.implementations.utils import _props_to_datename, to_rasterio_crs
from .reader import SimpleSTACReader
from .settings import CacheSettings, ProcessingSettings, PySTACSettings

pystac_settings = PySTACSettings()
cache_config = CacheSettings()
processing_settings = ProcessingSettings()


@define
class stacApiBackend:
    """PySTAC-Client Backend."""

    url: str = field()
    _client_cache: Client = field(default=None, init=False)

    @property
    def client(self) -> Client:
        """Return a PySTAC-Client."""
        if not self._client_cache:
            stac_api_io = StacApiIO(
                max_retries=Retry(
                    total=pystac_settings.retry,
                    backoff_factor=pystac_settings.retry_factor,
                ),
            )
            self._client_cache = Client.open(self.url, stac_io=stac_api_io)
        return self._client_cache

    @cached(  # type: ignore
        TTLCache(maxsize=cache_config.maxsize, ttl=cache_config.ttl),
        key=lambda self, **kwargs: hashkey(self.url, **kwargs),
    )
    def get_collections(self, **kwargs) -> List[Dict]:
        """Return List of STAC Collections."""
        collections = []
        for collection in self.client.get_collections():
            collection = self.add_version_if_missing(collection)
            collection = self.add_data_cubes_if_missing(collection)
            collections.append(collection)
        return [col.to_dict() for col in collections]

    def add_version_if_missing(self, collection: Collection):
        """Add version to collection if missing."""
        if not collection.ext.has("version"):
            collection.ext.add("version")
        if not collection.ext.version.version:
            collection.ext.version.version = "1.0.0"
        return collection

    def add_data_cubes_if_missing(self, collection: Collection):
        """Add datacubes extension to collection if missing."""
        if not collection.ext.has("cube"):
            dc.DatacubeExtension.add_to(collection)
            """ Add minimal dimensions """
            collection.ext.cube.apply(
                dimensions=self.getdimensions(collection),
                # variables=self.getvariables(collection),
            )

        return collection

    def getdimensions(self, collection: Collection) -> Dict[str, dc.Dimension]:
        """Get dimensions from collection"""
        dims = {}

        # Spatial extent
        if collection.extent.spatial.bboxes:
            dims["x"] = dc.Dimension.from_dict(
                {
                    "type": "spatial",
                    "axis": "x",
                    "extent": [
                        collection.extent.spatial.bboxes[0][0],
                        collection.extent.spatial.bboxes[0][2],
                    ],
                }
            )
            dims["y"] = dc.Dimension.from_dict(
                {
                    "type": "spatial",
                    "axis": "y",
                    "extent": [
                        collection.extent.spatial.bboxes[0][1],
                        collection.extent.spatial.bboxes[0][3],
                    ],
                }
            )

        # Temporal extent
        if collection.extent.temporal.intervals:
            dims["t"] = dc.Dimension.from_dict(
                {
                    "type": "temporal",
                    "extent": [
                        collection.extent.temporal.intervals[0][0],
                        collection.extent.temporal.intervals[0][1],
                    ],
                }
            )

        # bands
        if "item_assets" in collection.extra_fields:
            ia.ItemAssetsExtension.add_to(collection)
            bands_name = set()
            for key, asset in collection.ext.item_assets.items():
                if "data" in asset.properties.get("roles", []):
                    bands_name.add(key)
            if len(bands_name) > 0:
                dims["spectral"] = dc.Dimension.from_dict(
                    {
                        "type": "bands",
                        "values": bands_name,
                    }
                )

        return dims

    def getvariables(self, collection: Collection) -> Dict[str, dc.Variable]:
        """Get variables from collection"""
        variables = {}
        if eo.EOExtension.has_extension(collection):
            eo_ext = eo.EOExtension.ext(collection)
            if eo_ext.bands:
                for band in eo_ext.bands:
                    variables[band.name] = dc.Variable.from_dict(
                        {
                            "name": band.name,
                            "description": band.description,
                            "unit": band.unit,
                            "data_type": band.data_type,
                        }
                    )
        return variables

    @cached(  # type: ignore
        TTLCache(maxsize=cache_config.maxsize, ttl=cache_config.ttl),
        key=lambda self, collection_id, **kwargs: hashkey(
            self.url, collection_id, **kwargs
        ),
    )
    def get_collection(self, collection_id: str, **kwargs) -> Dict:
        """Return STAC Collection"""
        col = self.client.get_collection(collection_id)
        col = self.add_version_if_missing(col)
        col = self.add_data_cubes_if_missing(col)
        return col.to_dict()

    def get_items(
        self,
        collections: List[str],
        ids: Optional[List[str]] = None,
        bbox: Optional[Sequence[float]] = None,
        intersects: Optional[Dict] = None,
        datetime: Optional[Union[str, Sequence[str]]] = None,
        query: Optional[Union[List, Dict]] = None,
        filter: Optional[Dict] = None,
        filter_lang: str = "cql2-json",
        sortby: Optional[Union[str, List[str]]] = None,
        fields: Optional[List[str]] = None,
        limit: Optional[int] = None,
        max_items: Optional[int] = None,
        **kwargs,
    ) -> List[Dict]:
        """Return List of STAC Items."""
        limit = limit or 100
        max_items = max_items or 100

        items = self.client.search(
            collections=collections,
            ids=ids,
            bbox=bbox,
            intersects=intersects,
            datetime=datetime,
            query=query,
            filter=filter,
            filter_lang=filter_lang,
            sortby=sortby,
            fields=fields,
            limit=limit,
            max_items=max_items,
        )
        return list(items.items_as_dicts())


@define
class LoadCollection:
    """Backend Specific Collection loaders."""

    stac_api: stacApiBackend = field()

    def _estimate_output_dimensions(
        self,
        items: List[Dict],
        spatial_extent: BoundingBox,
        width: Optional[int] = None,
        height: Optional[int] = None,
    ) -> Dict[str, Any]:
        """
        Estimate output dimensions based on items and spatial extent.

        Args:
            items: List of STAC items
            spatial_extent: Bounding box for the output
            width: Optional user-specified width
            height: Optional user-specified height

        Returns:
            Dictionary containing:
                - width: Estimated or specified width
                - height: Estimated or specified height
                - item_crs: CRS of the items
                - crs: Target CRS to use
                - bbox: Bounding box as a list [west, south, east, north]
        """
        if not spatial_extent:
            raise ValueError("Missing required input: spatial_extent")

        # Test if items are empty
        if not items:
            raise ValueError("Missing required input: items")

        # Extract CRS and resolution information from items
        item_crs = None
        x_resolutions = []
        y_resolutions = []

        for item in items:
            with SimpleSTACReader(item) as src_dst:
                if item_crs is None:
                    item_crs = src_dst.crs
                elif not item_crs.equals(src_dst.crs):
                    raise ValueError(
                        f"Mixed CRS in items: found {src_dst.crs} but expected {item_crs}"
                    )

                # Get resolution information
                x_resolutions.append(abs(src_dst.transform.a))
                y_resolutions.append(abs(src_dst.transform.e))

        # Get the highest resolution (smallest pixel size)
        x_resolution = min(x_resolutions) if x_resolutions else None
        y_resolution = min(y_resolutions) if y_resolutions else None

        # Get target CRS and bounds
        projcrs = pyproj.crs.CRS(spatial_extent.crs or "epsg:4326")
        crs = to_rasterio_crs(projcrs)

        # Convert bounds to the same CRS if needed
        bbox = [
            spatial_extent.west,
            spatial_extent.south,
            spatial_extent.east,
            spatial_extent.north,
        ]

        # If item CRS is different from spatial_extent CRS, we need to reproject the resolution
        if item_crs and not item_crs.equals(crs):
            # Calculate approximate resolution in target CRS
            transformer = pyproj.Transformer.from_crs(
                item_crs,
                crs,
                always_xy=True,
            )
            # Get reprojected resolution using a small 1x1 degree box at the center of the bbox
            center_x = (bbox[0] + bbox[2]) / 2
            center_y = (bbox[1] + bbox[3]) / 2
            src_box = [
                center_x,
                center_y,
                center_x + x_resolution,
                center_y + y_resolution,
            ]
            dst_box = transformer.transform_bounds(*src_box)
            x_resolution = abs(dst_box[2] - dst_box[0])
            y_resolution = abs(dst_box[3] - dst_box[1])

        # Calculate dimensions based on bounds and resolution if not specified
        if not width and not height:
            if x_resolution and y_resolution:
                width = int(round((bbox[2] - bbox[0]) / x_resolution))
                height = int(round((bbox[3] - bbox[1]) / y_resolution))
            else:
                # Fallback to a reasonable default if resolution can't be determined
                width = 1024
                height = 1024

        # Check if estimated pixel count exceeds maximum allowed
        pixel_count = int(width or 0) * int(height or 0)
        if pixel_count > processing_settings.max_pixels:
            raise ValueError(
                f"Estimated output size too large: {width}x{height} pixels (max allowed: {processing_settings.max_pixels} pixels)"
            )

        # Return all information needed for rendering
        return {
            "width": width,
            "height": height,
            "item_crs": item_crs,
            "crs": crs,
            "bbox": bbox,
        }

    def _get_items(
        self,
        id: str,
        spatial_extent: Optional[BoundingBox] = None,
        temporal_extent: Optional[TemporalInterval] = None,
        properties: Optional[dict] = None,
        fields: Optional[List[str]] = None,
    ) -> List[Dict]:
        fields = fields or ["assets", "id", "bbox", "collection", "properties"]

        query_params: Dict[str, Any] = {
            "collections": [id],
            "fields": fields,
        }

        if spatial_extent is not None:
            bbox = [
                spatial_extent.west,
                spatial_extent.south,
                spatial_extent.east,
                spatial_extent.north,
            ]

            crs = pyproj.crs.CRS(spatial_extent.crs or "epsg:4326")
            if not crs.equals("EPSG:4326"):
                trans = pyproj.Transformer.from_crs(
                    crs,
                    pyproj.CRS.from_epsg(4326),
                    always_xy=True,
                )
                bbox = trans.transform_bounds(*bbox, densify_pts=21)

            query_params["bbox"] = bbox

        if temporal_extent is not None:
            start_date = None
            end_date = None
            if temporal_extent[0] is not None:
                start_date = str(temporal_extent[0].to_numpy())
            if temporal_extent[1] is not None:
                end_date = str(temporal_extent[1].to_numpy())

            if not end_date and not start_date:
                raise TemporalExtentEmpty()

            # Create datetime string in the format "start_date/end_date"
            if start_date and end_date:
                query_params["datetime"] = f"{start_date}/{end_date}"
            elif start_date:
                query_params["datetime"] = f"{start_date}/.."
            elif end_date:
                query_params["datetime"] = f"../{end_date}"

        if properties is not None:
            # Convert OpenEO process graphs to STAC CQL2-JSON format
            filter_expr = self._convert_process_graph_to_cql2(properties)
            query_params["filter"] = filter_expr
            query_params["filter_lang"] = "cql2-json"

        return self.stac_api.get_items(**query_params)

    def _handle_comparison_operator(
        self, process_id: str, prop_name: str, args: dict
    ) -> Optional[Dict]:
        """Handle comparison operators like eq, lt, gt, etc."""
        operators = {
            "eq": "=",
            "neq": "<>",
            "lt": "<",
            "lte": "<=",
            "gt": ">",
            "gte": ">=",
        }

        if process_id in operators:
            return {
                "op": operators[process_id],
                "args": [{"property": f"properties.{prop_name}"}, args.get("y")],
            }

        if process_id == "between":
            return {
                "op": "between",
                "args": [
                    {"property": f"properties.{prop_name}"},
                    args.get("min"),
                    args.get("max"),
                ],
            }

        return None

    def _handle_array_operator(
        self, process_id: str, prop_name: str, args: dict
    ) -> Optional[Dict]:
        """Handle array operators like in, array_contains."""
        if process_id in ["in", "array_contains"]:
            return {
                "op": "in",
                "args": [
                    {"property": f"properties.{prop_name}"},
                    {"array": args.get("values", [])},
                ],
            }
        return None

    def _handle_pattern_operator(
        self, process_id: str, prop_name: str, args: dict
    ) -> Optional[Dict]:
        """Handle pattern matching operators like starts_with, ends_with, contains."""
        if process_id == "starts_with":
            pattern = args.get("y", "") + "%"
            return {
                "op": "like",
                "args": [{"property": f"properties.{prop_name}"}, pattern],
            }
        elif process_id == "ends_with":
            pattern = "%" + args.get("y", "")
            return {
                "op": "like",
                "args": [{"property": f"properties.{prop_name}"}, pattern],
            }
        elif process_id == "contains":
            pattern = "%" + args.get("y", "") + "%"
            return {
                "op": "like",
                "args": [{"property": f"properties.{prop_name}"}, pattern],
            }
        return None

    def _handle_null_check(self, process_id: str, prop_name: str) -> Optional[Dict]:
        """Handle null check operators."""
        if process_id == "is_null":
            return {
                "op": "isNull",
                "args": [{"property": f"properties.{prop_name}"}],
            }
        return None

    def _handle_logical_operator(
        self, process_id: str, prop_name: str, args: dict, node_id: str
    ) -> Optional[Dict]:
        """Handle logical operators like and, or, not."""
        if process_id not in ["and", "or", "not"]:
            return None

        if process_id in ["and", "or"]:
            sub_conditions = []
            for sub_arg in args.get("expressions", []):
                # Recursively process sub-conditions
                sub_pg = {"process_graph": {f"sub_{node_id}": sub_arg}}
                sub_condition = self._convert_process_graph_to_cql2({prop_name: sub_pg})
                if sub_condition:
                    sub_conditions.append(sub_condition)

            if sub_conditions:
                return {"op": process_id, "args": sub_conditions}

        elif process_id == "not":
            # Recursively process the negated condition
            sub_pg = {"process_graph": {f"sub_{node_id}": args.get("expression")}}
            sub_condition = self._convert_process_graph_to_cql2({prop_name: sub_pg})
            if sub_condition:
                return {"op": "not", "args": [sub_condition]}

        return None

    def _handle_default_operator(self, prop_name: str, args: dict) -> Optional[Dict]:
        """Handle default case for unmatched processes."""
        # Try to extract target value from arguments
        target_value = None
        for _, arg_value in args.items():
            if (
                isinstance(arg_value, dict)
                and arg_value.get("from_parameter") == "value"
            ):
                continue
            else:
                target_value = arg_value
                break

        if target_value is not None:
            return {
                "op": "=",
                "args": [{"property": f"properties.{prop_name}"}, target_value],
            }
        return None

    def _handle_direct_value(self, prop_name: str, value) -> Dict:
        """Handle non-process graph case (direct value)."""
        return {"op": "=", "args": [{"property": f"properties.{prop_name}"}, value]}

    def _process_single_property(self, prop_name: str, process_graph) -> Optional[Dict]:
        """Process a single property in the process graph."""
        # Handle non-process graph case (direct value)
        if not isinstance(process_graph, dict) or "process_graph" not in process_graph:
            return self._handle_direct_value(prop_name, process_graph)

        # Extract process graph
        pg = process_graph["process_graph"]
        if not pg:
            return None

        # Get the node ID and node
        node_id = next(iter(pg.keys()))
        node = pg[node_id]
        process_id = node.get("process_id")
        args = node.get("arguments", {})

        # Try each operator type handler
        handlers = [
            self._handle_comparison_operator,
            self._handle_array_operator,
            self._handle_pattern_operator,
            self._handle_null_check,
            lambda p_id, p_name, a: self._handle_logical_operator(
                p_id, p_name, a, node_id
            ),
        ]

        for handler in handlers:
            # Call handler without checking process_id type first
            condition = handler(process_id, prop_name, args)  # type: ignore
            if condition:
                return condition

        # Try default handler as fallback
        return self._handle_default_operator(prop_name, args)

    def _convert_process_graph_to_cql2(self, properties: dict) -> dict:
        """
        Convert OpenEO process graph properties to STAC CQL2-JSON format.

        Args:
            properties: Dictionary of property name to OpenEO process graph

        Returns:
            Dictionary in CQL2-JSON format following the STAC API Filter Extension spec
        """
        if not properties:
            return {}

        # For single property we return the condition directly
        if len(properties) == 1:
            prop_name = next(iter(properties.keys()))
            condition = self._process_single_property(prop_name, properties[prop_name])
            return condition if condition else {}

        # For multiple properties, combine with AND
        cql2_filter: Dict[str, Any] = {"op": "and", "args": []}
        for prop_name, process_graph in properties.items():
            condition = self._process_single_property(prop_name, process_graph)
            if condition:
                cql2_filter["args"].append(condition)

        return cql2_filter

    def load_collection(
        self,
        id: str,
        spatial_extent: Optional[BoundingBox] = None,
        temporal_extent: Optional[TemporalInterval] = None,
        bands: Optional[list[str]] = None,
        properties: Optional[dict] = None,
        # private arguments
        width: Optional[int] = None,
        height: Optional[int] = None,
        tile_buffer: Optional[float] = None,
    ) -> RasterStack:
        """Load Collection."""
        items = self._get_items(
            id,
            spatial_extent=spatial_extent,
            temporal_extent=temporal_extent,
            properties=properties,
        )
        if not items:
            raise NoDataAvailable("There is no data available for the given extents.")

        # Check the items limit
        if len(items) > processing_settings.max_items:
            raise ValueError(
                f"Number of items in the workflow pipeline exceeds maximum allowed: {len(items)} (max allowed: {processing_settings.max_items})"
            )

<<<<<<< HEAD
            def _reader(item: Dict[str, Any], bbox: BBox, **kwargs: Any) -> ImageData:
                max_retries = 4
                retry_delay = 1.0  # seconds
                retries = 0

                while True:
                    try:
                        with SimpleSTACReader(item) as src_dst:
                            return src_dst.part(bbox, **kwargs)
                    except RasterioIOError as e:
                        retries += 1
                        if retries >= max_retries:
                            # If we've reached max retries, re-raise the exception
                            raise
                        # Log the error and retry after a delay
                        print(
                            f"RasterioIOError encountered: {str(e)}. Retrying in {retry_delay} seconds... (Attempt {retries}/{max_retries})"
                        )
                        time.sleep(retry_delay)
                        # Increase delay for next retry (exponential backoff)
                        retry_delay *= 2
=======
        # Estimate dimensions based on items and spatial extent
        dimensions = self._estimate_output_dimensions(
            items, spatial_extent, width, height
        )
>>>>>>> 5452bd2d

        # Extract values from the result
        width = dimensions["width"]
        height = dimensions["height"]
        bbox = dimensions["bbox"]
        crs = dimensions["crs"]

        def _reader(item: Dict[str, Any], bbox: BBox, **kwargs: Any) -> ImageData:
            with SimpleSTACReader(item) as src_dst:
                return src_dst.part(bbox, **kwargs)

        tasks = create_tasks(
            _reader,
            items,
            MAX_THREADS,
            bbox,
            assets=bands,
            bounds_crs=crs,
            dst_crs=crs,
            width=int(width) if width else width,
            height=int(height) if height else height,
            buffer=float(tile_buffer) if tile_buffer is not None else tile_buffer,
        )
        return {
            _props_to_datename(asset["properties"]): val
            for val, asset in filter_tasks(
                tasks, allowed_exceptions=(TileOutsideBounds,)
            )
<<<<<<< HEAD
            # Return a LazyRasterStack that will only execute the tasks when accessed
            return LazyRasterStack(
                tasks=tasks,
                date_name_fn=lambda asset: _props_to_datename(asset["properties"]),
                allowed_exceptions=(TileOutsideBounds,),
            )

        raise NotImplementedError("Can't use this backend without spatial extent")
=======
        }
>>>>>>> 5452bd2d

    def load_collection_and_reduce(
        self,
        id: str,
        spatial_extent: Optional[BoundingBox] = None,
        temporal_extent: Optional[TemporalInterval] = None,
        bands: Optional[list[str]] = None,
        properties: Optional[dict] = None,
        pixel_selection: Optional[str] = "first",
        # private arguments
        width: Optional[int] = None,
        height: Optional[int] = None,
        tile_buffer: Optional[float] = None,
    ) -> RasterStack:
        """Load Collection and return image."""
        items = self._get_items(
            id,
            spatial_extent=spatial_extent,
            temporal_extent=temporal_extent,
            properties=properties,
        )
        if not items:
            raise NoDataAvailable("There is no data available for the given extents.")

        # Check the items limit
        if len(items) > processing_settings.max_items:
            raise ValueError(
                f"Number of items in the workflow pipeline exceeds maximum allowed: {len(items)} (max allowed: {processing_settings.max_items})"
            )

        # Estimate dimensions based on items and spatial extent
        dimensions = self._estimate_output_dimensions(
            items, spatial_extent, width, height
        )

<<<<<<< HEAD
            bbox = [
                spatial_extent.west,
                spatial_extent.south,
                spatial_extent.east,
                spatial_extent.north,
            ]
            projcrs = pyproj.crs.CRS(spatial_extent.crs or "epsg:4326")
            crs = to_rasterio_crs(projcrs)

            img, _ = mosaic_reader(
                items,
                _reader,
                bbox,
                bounds_crs=crs,
                dst_crs=crs,
                width=int(width) if width else width,
                height=int(height) if height else height,
                buffer=float(tile_buffer) if tile_buffer is not None else tile_buffer,
                pixel_selection=PixelSelectionMethod[
                    pixel_selection or "first"
                ].value(),
            )
            # Return a RasterStack with a single entry
            # Use a consistent key naming approach
            key = "reduced"
            if temporal_extent and temporal_extent[0]:
                key = str(temporal_extent[0].to_numpy())
            elif items and "properties" in items[0]:
                key = _props_to_datename(items[0]["properties"])

            return {key: img}

        raise NotImplementedError("Can't use this backend without spatial extent")


@define
class LoadStac:
    """Backend Specific STAC loaders."""

    def _load_stac_object(self, url: str) -> pystac.STACObject:
        """Load a STAC object from a URL.

        Args:
            url: URL to a static STAC catalog or a STAC API Collection

        Returns:
            The loaded STAC object

        Raises:
            ValueError: If the STAC object cannot be loaded
        """
        try:
            return pystac.read_file(url)
        except Exception as e:
            raise ValueError(
                f"Failed to read STAC from URL: {url}. Error: {str(e)}"
            ) from e

    def _handle_collection_or_catalog(
        self,
        stac_obj: Union[pystac.Collection, pystac.Catalog],
        spatial_extent: Optional[BoundingBox] = None,
        temporal_extent: Optional[TemporalInterval] = None,
        bands: Optional[list[str]] = None,
        properties: Optional[dict] = None,
        width: Optional[int] = None,
        height: Optional[int] = None,
        tile_buffer: Optional[float] = None,
    ) -> RasterStack:
        """Handle a STAC Collection or Catalog.

        Args:
            stac_obj: The STAC Collection or Catalog
            spatial_extent: Optional bounding box to limit the data
            temporal_extent: Optional temporal interval to limit the data
            bands: Optional list of band names to include
            properties: Optional metadata properties to filter by
            width: Optional width of the output image in pixels
            height: Optional height of the output image in pixels
            tile_buffer: Optional buffer around the tile in pixels

        Returns:
            A RasterStack containing the loaded data
        """
        collection_id = stac_obj.id
        stac_api = stacApiBackend(url=stac_obj.get_root_link().href)
        load_collection = LoadCollection(stac_api=stac_api)

        return load_collection.load_collection(
            id=collection_id,
            spatial_extent=spatial_extent,
            temporal_extent=temporal_extent,
            bands=bands,
            properties=properties,
            width=width,
            height=height,
            tile_buffer=tile_buffer,
        )

    def _filter_by_temporal_extent(
        self, items: List[Dict], temporal_extent: TemporalInterval
    ) -> List[Dict]:
        """Filter items by temporal extent.

        Args:
            items: List of STAC items
            temporal_extent: Temporal interval to filter by

        Returns:
            Filtered list of items

        Raises:
            TemporalExtentEmpty: If the temporal extent is empty
        """
        start_date = None
        end_date = None
        if temporal_extent[0] is not None:
            start_date = str(temporal_extent[0].to_numpy())
        if temporal_extent[1] is not None:
            end_date = str(temporal_extent[1].to_numpy())

        if not end_date and not start_date:
            raise TemporalExtentEmpty()

        filtered_items = []
        for item in items:
            item_datetime = item.get("properties", {}).get("datetime")
            if not item_datetime:
                continue

            if start_date and end_date:
                if start_date <= item_datetime < end_date:
                    filtered_items.append(item)
            elif start_date:
                if start_date <= item_datetime:
                    filtered_items.append(item)
            elif end_date:
                if item_datetime < end_date:
                    filtered_items.append(item)

        return filtered_items

    def _filter_by_properties(self, items: List[Dict], properties: dict) -> List[Dict]:
        """Filter items by properties.

        Args:
            items: List of STAC items
            properties: Properties to filter by

        Returns:
            Filtered list of items
        """
        filtered_items = []
        for item in items:
            include = True
            for prop_name, prop_value in properties.items():
                if (
                    prop_name not in item.get("properties", {})
                    or item["properties"][prop_name] != prop_value
                ):
                    include = False
                    break
            if include:
                filtered_items.append(item)
        return filtered_items

    def _process_spatial_extent(
        self,
        items: List[Dict],
        spatial_extent: BoundingBox,
        bands: Optional[list[str]] = None,
        width: Optional[int] = None,
        height: Optional[int] = None,
        tile_buffer: Optional[float] = None,
    ) -> RasterStack:
        """Process spatial extent and create tasks.

        Args:
            items: List of STAC items
            spatial_extent: Bounding box to limit the data
            bands: Optional list of band names to include
            width: Optional width of the output image in pixels
            height: Optional height of the output image in pixels
            tile_buffer: Optional buffer around the tile in pixels

        Returns:
            A LazyRasterStack containing the tasks

        Raises:
            NotImplementedError: If spatial_extent is not provided
        """

        def _reader(item: Dict[str, Any], bbox: BBox, **kwargs: Any) -> ImageData:
            max_retries = 3
            retry_delay = 1.0  # seconds
            retries = 0

            while True:
                try:
                    with SimpleSTACReader(item) as src_dst:
                        return src_dst.part(bbox, **kwargs)
                except RasterioIOError as e:
                    retries += 1
                    if retries >= max_retries:
                        # If we've reached max retries, re-raise the exception
                        raise
                    # Log the error and retry after a delay
                    print(
                        f"RasterioIOError encountered: {str(e)}. Retrying in {retry_delay} seconds... (Attempt {retries}/{max_retries})"
                    )
                    time.sleep(retry_delay)
                    # Increase delay for next retry (exponential backoff)
                    retry_delay *= 2

        bbox = [
            spatial_extent.west,
            spatial_extent.south,
            spatial_extent.east,
            spatial_extent.north,
        ]
        projcrs = pyproj.crs.CRS(spatial_extent.crs or "epsg:4326")
        crs = to_rasterio_crs(projcrs)

        tasks = create_tasks(
            _reader,
            items,
            MAX_THREADS,
            bbox,
            assets=bands,
            bounds_crs=crs,
            dst_crs=crs,
            width=int(width) if width else width,
            height=int(height) if height else height,
            buffer=float(tile_buffer) if tile_buffer is not None else tile_buffer,
        )

        return LazyRasterStack(
            tasks=tasks,
            date_name_fn=lambda asset: _props_to_datename(asset["properties"]),
            allowed_exceptions=(TileOutsideBounds,),
        )

    def load_stac(
        self,
        url: str,
        spatial_extent: Optional[BoundingBox] = None,
        temporal_extent: Optional[TemporalInterval] = None,
        bands: Optional[list[str]] = None,
        properties: Optional[dict] = None,
        # private arguments
        width: Optional[int] = None,
        height: Optional[int] = None,
        tile_buffer: Optional[float] = None,
    ) -> RasterStack:
        """Load data from a STAC catalog or API.

        Args:
            url: URL to a static STAC catalog or a STAC API Collection
            spatial_extent: Optional bounding box to limit the data
            temporal_extent: Optional temporal interval to limit the data
            bands: Optional list of band names to include
            properties: Optional metadata properties to filter by
            width: Optional width of the output image in pixels
            height: Optional height of the output image in pixels
            tile_buffer: Optional buffer around the tile in pixels

        Returns:
            A RasterStack containing the loaded data

        Raises:
            NoDataAvailable: If no data is available for the given extents
            TemporalExtentEmpty: If the temporal extent is empty
            NotImplementedError: If spatial_extent is not provided
        """
        # Load the STAC catalog or item from the URL
        stac_obj = self._load_stac_object(url)

        # If the STAC object is a Collection or Catalog, use load_collection
        if isinstance(stac_obj, (pystac.Collection, pystac.Catalog)):
            return self._handle_collection_or_catalog(
                stac_obj,
                spatial_extent=spatial_extent,
                temporal_extent=temporal_extent,
                bands=bands,
                properties=properties,
                width=width,
                height=height,
                tile_buffer=tile_buffer,
            )

        # For a single item, use it directly
        elif isinstance(stac_obj, pystac.Item):
            items = [stac_obj.to_dict()]
        else:
            raise ValueError(f"Unsupported STAC object type: {type(stac_obj)}")

        if not items:
            raise NoDataAvailable("There is no data available in the STAC catalog.")

        # Filter items by temporal extent if provided
        if temporal_extent is not None:
            items = self._filter_by_temporal_extent(items, temporal_extent)

        # Filter items by properties if provided
        if properties is not None:
            items = self._filter_by_properties(items, properties)

        if not items:
            raise NoDataAvailable("There is no data available for the given extents.")

        # Process spatial extent
        if spatial_extent:
            return self._process_spatial_extent(
                items,
                spatial_extent,
                bands=bands,
                width=width,
                height=height,
                tile_buffer=tile_buffer,
            )
=======
        # Extract values from the result
        width = dimensions["width"]
        height = dimensions["height"]
        bbox = dimensions["bbox"]
        crs = dimensions["crs"]

        def _reader(item: Dict[str, Any], bbox: BBox, **kwargs: Any) -> ImageData:
            with SimpleSTACReader(item) as src_dst:
                return src_dst.part(
                    bbox,
                    assets=bands or list(items[0]["assets"]),
                    **kwargs,
                )
>>>>>>> 5452bd2d

        img, _ = mosaic_reader(
            items,
            _reader,
            bbox,
            bounds_crs=crs,
            dst_crs=crs,
            width=int(width) if width else width,
            height=int(height) if height else height,
            buffer=float(tile_buffer) if tile_buffer is not None else tile_buffer,
            pixel_selection=PixelSelectionMethod[pixel_selection].value(),
        )
        return img<|MERGE_RESOLUTION|>--- conflicted
+++ resolved
@@ -587,6 +587,28 @@
 
         return cql2_filter
 
+    def _reader(self, item: Dict[str, Any], bbox: BBox, **kwargs: Any) -> ImageData:
+        max_retries = 4
+        retry_delay = 1.0  # seconds
+        retries = 0
+
+        while True:
+            try:
+                with SimpleSTACReader(item) as src_dst:
+                    return src_dst.part(bbox, **kwargs)
+            except RasterioIOError as e:
+                retries += 1
+                if retries >= max_retries:
+                    # If we've reached max retries, re-raise the exception
+                    raise
+                # Log the error and retry after a delay
+                print(
+                    f"RasterioIOError encountered: {str(e)}. Retrying in {retry_delay} seconds... (Attempt {retries}/{max_retries})"
+                )
+                time.sleep(retry_delay)
+                # Increase delay for next retry (exponential backoff)
+                retry_delay *= 2
+
     def load_collection(
         self,
         id: str,
@@ -615,34 +637,10 @@
                 f"Number of items in the workflow pipeline exceeds maximum allowed: {len(items)} (max allowed: {processing_settings.max_items})"
             )
 
-<<<<<<< HEAD
-            def _reader(item: Dict[str, Any], bbox: BBox, **kwargs: Any) -> ImageData:
-                max_retries = 4
-                retry_delay = 1.0  # seconds
-                retries = 0
-
-                while True:
-                    try:
-                        with SimpleSTACReader(item) as src_dst:
-                            return src_dst.part(bbox, **kwargs)
-                    except RasterioIOError as e:
-                        retries += 1
-                        if retries >= max_retries:
-                            # If we've reached max retries, re-raise the exception
-                            raise
-                        # Log the error and retry after a delay
-                        print(
-                            f"RasterioIOError encountered: {str(e)}. Retrying in {retry_delay} seconds... (Attempt {retries}/{max_retries})"
-                        )
-                        time.sleep(retry_delay)
-                        # Increase delay for next retry (exponential backoff)
-                        retry_delay *= 2
-=======
         # Estimate dimensions based on items and spatial extent
         dimensions = self._estimate_output_dimensions(
             items, spatial_extent, width, height
         )
->>>>>>> 5452bd2d
 
         # Extract values from the result
         width = dimensions["width"]
@@ -650,12 +648,8 @@
         bbox = dimensions["bbox"]
         crs = dimensions["crs"]
 
-        def _reader(item: Dict[str, Any], bbox: BBox, **kwargs: Any) -> ImageData:
-            with SimpleSTACReader(item) as src_dst:
-                return src_dst.part(bbox, **kwargs)
-
         tasks = create_tasks(
-            _reader,
+            self._reader,
             items,
             MAX_THREADS,
             bbox,
@@ -666,23 +660,12 @@
             height=int(height) if height else height,
             buffer=float(tile_buffer) if tile_buffer is not None else tile_buffer,
         )
-        return {
-            _props_to_datename(asset["properties"]): val
-            for val, asset in filter_tasks(
-                tasks, allowed_exceptions=(TileOutsideBounds,)
-            )
-<<<<<<< HEAD
-            # Return a LazyRasterStack that will only execute the tasks when accessed
-            return LazyRasterStack(
-                tasks=tasks,
-                date_name_fn=lambda asset: _props_to_datename(asset["properties"]),
-                allowed_exceptions=(TileOutsideBounds,),
-            )
-
-        raise NotImplementedError("Can't use this backend without spatial extent")
-=======
-        }
->>>>>>> 5452bd2d
+        # Return a LazyRasterStack that will only execute the tasks when accessed
+        return LazyRasterStack(
+            tasks=tasks,
+            date_name_fn=lambda asset: _props_to_datename(asset["properties"]),
+            allowed_exceptions=(TileOutsideBounds,),
+        )
 
     def load_collection_and_reduce(
         self,
@@ -713,45 +696,43 @@
                 f"Number of items in the workflow pipeline exceeds maximum allowed: {len(items)} (max allowed: {processing_settings.max_items})"
             )
 
+        # Check the items limit
+        if len(items) > processing_settings.max_items:
+            raise ValueError(
+                f"Number of items in the workflow pipeline exceeds maximum allowed: {len(items)} (max allowed: {processing_settings.max_items})"
+            )
+
         # Estimate dimensions based on items and spatial extent
         dimensions = self._estimate_output_dimensions(
             items, spatial_extent, width, height
         )
 
-<<<<<<< HEAD
-            bbox = [
-                spatial_extent.west,
-                spatial_extent.south,
-                spatial_extent.east,
-                spatial_extent.north,
-            ]
-            projcrs = pyproj.crs.CRS(spatial_extent.crs or "epsg:4326")
-            crs = to_rasterio_crs(projcrs)
-
-            img, _ = mosaic_reader(
-                items,
-                _reader,
-                bbox,
-                bounds_crs=crs,
-                dst_crs=crs,
-                width=int(width) if width else width,
-                height=int(height) if height else height,
-                buffer=float(tile_buffer) if tile_buffer is not None else tile_buffer,
-                pixel_selection=PixelSelectionMethod[
-                    pixel_selection or "first"
-                ].value(),
-            )
-            # Return a RasterStack with a single entry
-            # Use a consistent key naming approach
-            key = "reduced"
-            if temporal_extent and temporal_extent[0]:
-                key = str(temporal_extent[0].to_numpy())
-            elif items and "properties" in items[0]:
-                key = _props_to_datename(items[0]["properties"])
-
-            return {key: img}
-
-        raise NotImplementedError("Can't use this backend without spatial extent")
+        # Extract values from the result
+        width = dimensions["width"]
+        height = dimensions["height"]
+        bbox = dimensions["bbox"]
+        crs = dimensions["crs"]
+
+        img, _ = mosaic_reader(
+            items,
+            self._reader,
+            bbox,
+            bounds_crs=crs,
+            dst_crs=crs,
+            width=int(width) if width else width,
+            height=int(height) if height else height,
+            buffer=float(tile_buffer) if tile_buffer is not None else tile_buffer,
+            pixel_selection=PixelSelectionMethod[pixel_selection or "first"].value(),
+        )
+        # Return a RasterStack with a single entry
+        # Use a consistent key naming approach
+        key = "reduced"
+        if temporal_extent and temporal_extent[0]:
+            key = str(temporal_extent[0].to_numpy())
+        elif items and "properties" in items[0]:
+            key = _props_to_datename(items[0]["properties"])
+
+        return {key: img}
 
 
 @define
@@ -1039,7 +1020,12 @@
                 height=height,
                 tile_buffer=tile_buffer,
             )
-=======
+
+        # Estimate dimensions based on items and spatial extent
+        dimensions = self._estimate_output_dimensions(
+            items, spatial_extent, width, height
+        )
+
         # Extract values from the result
         width = dimensions["width"]
         height = dimensions["height"]
@@ -1053,7 +1039,6 @@
                     assets=bands or list(items[0]["assets"]),
                     **kwargs,
                 )
->>>>>>> 5452bd2d
 
         img, _ = mosaic_reader(
             items,
