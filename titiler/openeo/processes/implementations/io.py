--- conflicted
+++ resolved
@@ -314,29 +314,6 @@
         For single images: ResultData containing the rendered image bytes and metadata
         For RasterStack: dictionary mapping keys to ResultData objects
     """
-<<<<<<< HEAD
-    # Handle txt/plain format
-    if format.lower() in ["txt", "plain"]:
-        # Convert data to string representation
-        if isinstance(data, dict):
-            # If data is a dictionary, convert each item to string
-            data = {k: str(v) for k, v in data.items()}
-        else:
-            # Otherwise, convert the entire data to string
-            data = str(data)
-
-        # Convert to bytes
-        bytes_data = str(data).encode("utf-8")
-        return SaveResultData(data=bytes_data, media_type="text/plain")
-
-    # Handle special cases for GeoJSON data directly
-    if (
-        format.lower() in ["json", "geojson"]
-        and isinstance(data, dict)
-        and data.get("type") == "FeatureCollection"
-    ):
-        return _save_single_result(data, format, options)
-=======
     # Handle text/plain format
     if format.lower() in ["txt", "plain"]:
         return _handle_text_format(data)
@@ -346,7 +323,6 @@
         if data.get("type") == "FeatureCollection":
             return _save_single_result(data, format, options)
         return _handle_json_format(data, format)
->>>>>>> 8f435127
 
     # Handle json for dictionaries structure
     if format.lower() in ["json", "geojson"] and isinstance(data, dict):
