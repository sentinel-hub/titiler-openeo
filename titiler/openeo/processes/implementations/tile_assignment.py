--- conflicted
+++ resolved
@@ -1,7 +1,5 @@
 """titiler.openeo.processes.implementations tile_assignment."""
 
-import json
-from rio_tiler.models import ImageData
 from typing import Any, Dict, Optional, Tuple
 
 from rio_tiler.models import ImageData
@@ -66,12 +64,7 @@
                 if all(isinstance(v, ImageData) for v in data.values()):
                     # extract each ImageData's metadata
                     data = {
-<<<<<<< HEAD
-                        k: v.metadata if v.metadata else {}
-                        for k, v in data.items()
-=======
                         k: v.metadata if v.metadata else {} for k, v in data.items()
->>>>>>> 8f435127
                     }
             return store.update_tile(service_id, user_id, data)
         else:  # force-release
