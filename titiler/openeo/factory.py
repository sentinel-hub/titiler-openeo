"""titiler.openeo endpoint Factory."""

from copy import deepcopy
from typing import Any, Dict, List, Optional

import morecantile
import pyproj
from attrs import define, field
from fastapi import Depends, HTTPException, Path, Request
from fastapi.responses import JSONResponse
from fastapi.routing import APIRoute
from openeo_pg_parser_networkx import ProcessRegistry
from openeo_pg_parser_networkx.graph import OpenEOProcessGraph
from rio_tiler.errors import TileOutsideBounds
from starlette.responses import Response
from typing_extensions import Annotated

from titiler.core.factory import BaseFactory
from titiler.openeo import __version__ as titiler_version
from titiler.openeo import models
from titiler.openeo.auth import Auth, CredentialsBasic, FakeBasicAuth
from titiler.openeo.errors import InvalidProcessGraph
from titiler.openeo.models import OPENEO_VERSION, ServiceInput
from titiler.openeo.services import ServicesStore
from titiler.openeo.stacapi import stacApiBackend

STAC_VERSION = "1.0.0"


@define(kw_only=True)
class EndpointsFactory(BaseFactory):
    """OpenEO Endpoints Factory."""

    services_store: ServicesStore
    stac_client: stacApiBackend
    process_registry: ProcessRegistry
    auth: Auth = field(factory=FakeBasicAuth)

    def register_routes(self):  # noqa: C901
        """Register Routes."""

        ###########################################################################################
        # L1 - Minimal https://openeo.org/documentation/1.0/developers/profiles/api.html#l1-minimal
        ###########################################################################################
        # Capabilities
        # Ref: https://openeo.org/documentation/1.0/developers/profiles/api.html#capabilities
        @self.router.get(
            "/",
            response_class=JSONResponse,
            summary="Information about the back-end",
            response_model=models.Capabilities,
            response_model_exclude_none=True,
            operation_id="capabilities",
            responses={
                200: {
                    "content": {
                        "application/json": {},
                    },
                },
            },
            tags=["Capabilities"],
        )
        def openeo_root(request: Request):
            """Lists general information about the back-end, including which version
            and endpoints of the openEO API are supported. May also include billing
            information.

            """
            return {
                "api_version": OPENEO_VERSION,
                "backend_version": titiler_version,
                "stac_version": STAC_VERSION,
                "type": "Catalog",
                "id": "titiler-openeo",
                "title": "TiTiler for OpenEO",
                "description": "TiTiler OpenEO by [DevelopmentSeed](https://developmentseed.org)",
                "endpoints": [
                    {"path": route.path, "methods": route.methods}
                    for route in self.router.routes
                    if isinstance(route, APIRoute)
                ],
                "links": [
                    {
                        "href": self.url_for(request, "openeo_well_known"),
                        "rel": "version-history",
                        "type": "application/json",
                        "title": "List of supported openEO version",
                    },
                    {
                        "href": self.url_for(request, "openeo_collections"),
                        "rel": "data",
                        "title": "List of Datasets",
                        "type": "application/json",
                    },
                ],
                "conformsTo": [
                    "https://api.openeo.org/1.2.0",
                ],
            }

        # File Formats
        # Ref: https://openeo.org/documentation/1.0/developers/profiles/api.html#file-formats
        @self.router.get(
            "/file_formats",
            response_class=JSONResponse,
            summary="Supported file formats",
            response_model=models.FileFormats,
            response_model_exclude_none=True,
            operation_id="list-file-types",
            responses={
                200: {
                    "content": {
                        "application/json": {},
                    },
                },
            },
            tags=[
                "Capabilities",
                "Data Processing",
            ],
        )
        def openeo_file_formats(request: Request):
            """Lists supported input and output file formats."""
            return {
                "input": {},
                "output": {
                    "JPEG": {
                        "gis_data_types": ["raster"],
                        "title": " Joint Photographic Experts Group",
                        "description": "JPEG is an image format that uses lossy compression and is one of the most widely used image formats. Compared to other EO raster formats, it is less flexible and standardized regarding number of bands, embedding geospatial metadata, etc.",
                        "parameters": {
                            "datatype": {
                                "type": "string",
                                "description": "The values data type.",
                                "enum": ["byte"],
                                "default": "byte",
                            }
                        },
                    },
                    "PNG": {
                        "gis_data_types": ["raster"],
                        "title": "Portable Network Graphics (PNG)",
                        "description": "PNG is a popular raster format used for graphics on the web. Compared to other EO raster formats, it is less flexible and standardized regarding number of bands, embedding geospatial metadata, etc.",
                        "parameters": {
                            "datatype": {
                                "type": "string",
                                "description": "The values data type.",
                                "enum": ["byte", "uint16"],
                                "default": "byte",
                            }
                        },
                    },
                },
            }

        @self.router.get(
            "/credentials/basic",
            response_class=JSONResponse,
            summary="HTTP Basic authentication",
            response_model=CredentialsBasic,
            response_model_exclude_none=True,
            operation_id="authenticate-basic",
            responses={
                200: {
                    "content": {
                        "application/json": {},
                    },
                },
            },
            tags=["Account Management"],
        )
        def openeo_credentials_basic(token=Depends(self.auth.login)):
            """Checks the credentials provided through [HTTP Basic Authentication
            according to RFC 7617](https://www.rfc-editor.org/rfc/rfc7617.html) and returns
            an access token for valid credentials.

            """
            return token

        # Well-Known Document
        # Ref: https://openeo.org/documentation/1.0/developers/profiles/api.html#well-known-discovery
        @self.router.get(
            "/.well-known/openeo",
            response_class=JSONResponse,
            summary="Supported openEO versions",
            response_model=models.openEOVersions,
            response_model_exclude_none=True,
            operation_id="connect",
            responses={
                200: {
                    "content": {
                        "application/json": {},
                    },
                },
            },
            tags=["Capabilities"],
        )
        def openeo_well_known(request: Request):
            """Lists all implemented openEO versions supported by the service provider. This endpoint is the Well-Known URI (see RFC 5785) for openEO."""
            return {
                "versions": [
                    {
                        "url": self.url_for(request, "openeo_root"),
                        "api_version": OPENEO_VERSION,
                    },
                ]
            }

        # Pre-defined Processes
        # Ref: https://openeo.org/documentation/1.0/developers/profiles/api.html#pre-defined-processes
        @self.router.get(
            "/processes",
            response_class=JSONResponse,
            summary="Supported predefined processes",
            response_model=models.Processes,
            response_model_exclude_none=True,
            operation_id="list-processes",
            responses={
                200: {
                    "content": {
                        "application/json": {},
                    },
                },
            },
            tags=["Process Discovery"],
        )
        def openeo_processes(request: Request):
            """Lists all predefined processes and returns detailed process descriptions, including parameters and return values."""
            processes = [
                process.spec for process in self.process_registry[None].values()
            ]
            return {"processes": processes, "links": []}

        # Collections
        # Ref: https://openeo.org/documentation/1.0/developers/profiles/api.html#collections
        @self.router.get(
            "/collections",
            response_class=JSONResponse,
            summary="Basic metadata for all datasets",
            response_model=models.Collections,
            response_model_exclude_none=True,
            operation_id="list-collections",
            responses={
                200: {
                    "content": {
                        "application/json": {},
                    },
                },
            },
            tags=["EO Data Discovery"],
        )
        def openeo_collections(request: Request):
            """Lists available collections with at least the required information."""
            collections = self.stac_client.get_collections()
            for collection in collections:
                # TODO: add links
                collection["links"] = []

            return {
                "collections": collections,
                "links": [],
            }

        # CollectionsId
        # Ref: https://openeo.org/documentation/1.0/developers/profiles/api.html#collections
        @self.router.get(
            r"/collections/{collection_id}",
            response_class=JSONResponse,
            summary="Full metadata for a specific dataset",
            response_model=models.Collection,
            response_model_exclude_none=True,
            operation_id="describe-collection",
            responses={
                200: {
                    "content": {
                        "application/json": {},
                    },
                },
            },
            tags=["EO Data Discovery"],
        )
        def openeo_collection(
            request: Request,
            collection_id: Annotated[
                str,
                Path(description="STAC Collection Identifier"),
            ],
        ):
            """Lists **all** information about a specific collection specified by the identifier `collection_id`."""
            collection = self.stac_client.get_collection(collection_id)

            # TODO: add links
            collection["links"] = []

            return collection

        #############################################################################################
        # L3 - Advanced https://openeo.org/documentation/1.0/developers/profiles/api.html#l3-advanced
        #############################################################################################
        @self.router.get(
            "/conformance",
            response_class=JSONResponse,
            summary="Conformance classes this API implements",
            response_model=models.Conformance,
            response_model_exclude_none=True,
            operation_id="conformance",
            responses={
                200: {
                    "content": {
                        "application/json": {},
                    },
                },
            },
            tags=["Capabilities"],
        )
        def openeo_conformance():
            """Lists all conformance classes specified in various standards that the implementation conforms to."""
            return {
                "conformsTo": [
                    "https://api.openeo.org/1.2.0",
                ]
            }

        @self.router.get(
            "/services",
            response_class=JSONResponse,
            summary="List all web services",
            response_model=models.Services,
            response_model_exclude_none=True,
            operation_id="list-services",
            responses={
                200: {
                    "content": {
                        "application/json": {},
                    },
                    "description": "Array of secondary web service descriptions",
                },
            },
            tags=["Secondary Services"],
        )
        def openeo_services(request: Request, user=Depends(self.auth.validate)):
            """Lists all secondary web services."""
            services = self.services_store.get_user_services(user.user_id)
            return {
                "services": [
                    {
                        **service,
                        "url": self.url_for(
                            request,
                            "openeo_xyz_service",
                            service_id=service["id"],
                            z="{z}",
                            x="{x}",
                            y="{y}",
                        ),
                    }
                    for service in services
                ],
                "links": [
                    {
                        "href": self.url_for(
                            request, "openeo_service", service_id=service["id"]
                        ),
                        "rel": "related",
                    }
                    for service in services
                ],
            }

        @self.router.get(
            "/services/{service_id}",
            response_class=JSONResponse,
            summary="Full metadata for a service",
            response_model=models.Service,
            response_model_exclude_none=True,
            operation_id="describe-service",
            responses={
                200: {
                    "content": {
                        "application/json": {},
                    },
                    "description": "Details of the created service",
                },
            },
            tags=["Secondary Services"],
        )
        def openeo_service(
            request: Request,
            service_id: str = Path(
                description="A per-backend unique identifier of the secondary web service, generated by the back-end during creation. MUST match the specified pattern.",
            ),
            user=Depends(self.auth.validate),
        ):
            """Lists all information about a secondary web service."""
            service = self.services_store.get_service(service_id)
            if not service:
                raise HTTPException(404, f"Could not find service: {service_id}")
            return {
                **service,
                "url": self.url_for(
                    request,
                    "openeo_xyz_service",
                    service_id=service["id"],
                    z="{z}",
                    x="{x}",
                    y="{y}",
                ),
            }

        @self.router.post(
            "/services",
            response_class=Response,
            summary="Publish a new service",
            response_model=models.Service,
            response_model_exclude_none=True,
            operation_id="create-service",
            responses={
                201: {
                    "headers": {
                        "Location": {
                            "description": "URL to the newly created service metadata",
                            "schema": {"type": "string"},
                        },
                        "OpenEO-Identifier": {
                            "description": "Unique identifier for the created service",
                            "schema": {"type": "string"},
                        },
                    },
                    "description": "The service has been created successfully.",
                },
                400: {
                    "description": "The request could not be fulfilled due to an error in the request content.",
                },
                401: {
                    "description": "The request could not be fulfilled since it was not authenticated.",
                },
                403: {
                    "description": "The request is not allowed.",
                },
            },
            tags=["Secondary Services"],
        )
        def openeo_service_create(
            request: Request,
            body: ServiceInput,
            user=Depends(self.auth.validate),
        ):
            """Creates a new secondary web service."""
            process = body.process.model_dump()

            # Validate process graph
            try:
                # Parse and validate process graph structure
                parsed_graph = OpenEOProcessGraph(pg_data=process)

                # Check if all processes exist in registry
                for node in parsed_graph.nodes:
                    process_id = node[1].get("process_id")
                    if process_id and process_id not in self.process_registry[None]:
                        raise InvalidProcessGraph(
                            f"Process '{process_id}' not found in registry"
                        )

                # Try to create callable to validate parameter types
                parsed_graph.to_callable(process_registry=self.process_registry)

            except Exception as e:
                raise InvalidProcessGraph(f"Invalid process graph: {str(e)}") from e

            service_id = self.services_store.add_service(
                user.user_id, body.model_dump()
            )
            service = self.services_store.get_service(service_id)
            if not service:
                raise HTTPException(404, f"Could not find service: {service_id}")
            service_url = self.url_for(
                request, "openeo_service", service_id=service["id"]
            )

            return Response(
                status_code=201,
                headers={
                    "Location": service_url,
                    "OpenEO-Identifier": service["id"],
                },
            )

        @self.router.delete(
            "/services/{service_id}",
            response_class=Response,
            summary="Delete a service",
            operation_id="delete-service",
            responses={
                204: {
                    "description": "The service has been successfully deleted.",
                },
                400: {
                    "description": "The request could not be fulfilled due to an error in the request content.",
                },
                401: {
                    "description": "The request could not be fulfilled since it was not authenticated.",
                },
                403: {
                    "description": "The request is not allowed.",
                },
                404: {
                    "description": "The service with the specified identifier does not exist.",
                },
            },
            tags=["Secondary Services"],
        )
        def openeo_service_delete(
            service_id: str = Path(
                description="A per-backend unique identifier of the secondary web service.",
            ),
            user=Depends(self.auth.validate),
        ):
            """Deletes all data related to this secondary web service."""
            self.services_store.delete_service(service_id)
            return Response(status_code=204)

        @self.router.patch(
            "/services/{service_id}",
            response_class=Response,
            summary="Modify a service",
            operation_id="update-service",
            responses={
                204: {
                    "description": "The service has been successfully modified.",
                },
                400: {
                    "description": "The request could not be fulfilled due to an error in the request content.",
                },
                401: {
                    "description": "The request could not be fulfilled since it was not authenticated.",
                },
                403: {
                    "description": "The request is not allowed.",
                },
                404: {
                    "description": "The service with the specified identifier does not exist.",
                },
            },
            tags=["Secondary Services"],
        )
        def openeo_service_update(
            service_id: str = Path(
                description="A per-backend unique identifier of the secondary web service.",
            ),
            body: Optional[ServiceInput] = None,
            user=Depends(self.auth.validate),
        ):
            """Updates an existing secondary web service."""
            self.services_store.update_service(
                user.user_id, service_id, body.model_dump() if body else {}
            )
            return Response(status_code=204)

        @self.router.get(
            "/service_types",
            response_class=JSONResponse,
            summary="Supported secondary web service protocols",
            response_model=models.ServiceTypes,
            response_model_exclude_none=True,
            operation_id="list-service-types",
            responses={
                200: {
                    "content": {
                        "application/json": {},
                    },
                    "description": "An object with a map containing all service names as keys and an object that defines supported configuration settings and process parameters.",
                },
            },
            tags=["Capabilities", "Secondary Services"],
        )
        def openeo_service_types(request: Request):
            """Lists supported secondary web service protocols."""
            return {
                "XYZ": {
                    "configuration": {
                        "tile_size": {
                            "default": 256,
                            "description": "Tile size in pixels.",
                            "type": "number",
                        },
                        "extent": {
                            "description": "Limits the XYZ service to the specified bounding box. In form of `[West, South, East, North]` in EPSG:4326 CRS.",
                            "type": "object",
                            "required": False,
                            "minItems": 4,
                            "maxItems": 4,
                            "items": {
                                "type": "number",
                                "description": "Extent value",
                            },
                        },
                        "minzoom": {
                            "default": 0,
                            "description": "Minimum Zoom level for the XYZ service.",
                            "type": "number",
                        },
                        "maxzoom": {
                            "default": 24,
                            "description": "Maximum Zoom level for the XYZ service.",
                            "type": "number",
                        },
                        "tilematrixset": {
                            "description": "TileMatrixSetId for the tiling grid to use.",
                            "type": "string",
                            "enum": [
                                "CanadianNAD83_LCC",
                                "EuropeanETRS89_LAEAQuad",
                                "WGS1984Quad",
                                "WebMercatorQuad",
                                "WorldCRS84Quad",
                                "WorldMercatorWGS84Quad",
                            ],
                            "default": "WebMercatorQuad",
                        },
                        "buffer": {
                            "description": "Buffer on each side of the given tile. It must be a multiple of `0.5`. Output **tilesize** will be expanded to `tilesize + 2 * buffer` (e.g 0.5 = 257x257, 1.0 = 258x258).",
                            "type": "number",
                            "minimum": 0,
                        },
                    },
                    "process_parameters": [
                        {
                            "name": "spatial_extent_west",
                            "description": "The lower left corner for coordinate axis 1 of the extent currently shown to the consumer.",
                            "schema": {"type": "number"},
                        },
                        {
                            "name": "spatial_extent_south",
                            "description": "The lower left corner for coordinate axis 2 of the extent currently shown to the consumer.",
                            "schema": {"type": "number"},
                        },
                        {
                            "name": "spatial_extent_east",
                            "description": "The upper right corner for coordinate axis 1 of the extent currently shown to the consumer.",
                            "schema": {"type": "number"},
                        },
                        {
                            "name": "spatial_extent_north",
                            "description": "The upper right corner for coordinate axis 2 of the extent currently shown to the consumer.",
                            "schema": {"type": "number"},
                        },
                        {
                            "name": "spatial_extent_crs",
                            "description": "The Coordinate reference system of the extent.",
                            "schema": [
                                {
                                    "title": "EPSG Code",
                                    "type": "integer",
                                    "subtype": "epsg-code",
                                    "minimum": 1000,
                                },
                                {
                                    "title": "WKT2",
                                    "type": "string",
                                    "subtype": "wkt2-definition",
                                },
                            ],
                        },
                    ],
                    "title": "XYZ tiled web map",
                }
            }

        @self.router.post(
            "/result",
            response_class=Response,
            summary="Process and download data synchronously",
            response_model=models.Service,
            response_model_exclude_none=True,
            operation_id="compute-result",
            responses={
                200: {
                    "content": {
                        "image/png": {},
                        "image/jpeg": {},
                        "image/jpg": {},
                    },
                    "description": "Return an image.",
                }
            },
            tags=["Data Processing"],
        )
        def openeo_result(
            request: Request,
            body: models.ResultRequest,
            user=Depends(self.auth.validate),
        ):
            """Executes a user-defined process directly (synchronously) and the result will be
            downloaded in the format specified in the process graph.

            """
            process = body.process.model_dump()
            media_type = _get_media_type(process["process_graph"])

            parsed_graph = OpenEOProcessGraph(pg_data=process)
            pg_callable = parsed_graph.to_callable(
                process_registry=self.process_registry
            )
            img = pg_callable()

            return Response(img, media_type=media_type)

        @self.router.get(
            "/services/xyz/{service_id}/tiles/{z}/{x}/{y}",
            responses={
                200: {
                    "content": {
                        "image/png": {},
                        "image/jpeg": {},
                        "image/jpg": {},
                    },
                    "description": "Return an image.",
                }
            },
            response_class=Response,
            operation_id="tile-service",
            tags=["Secondary Services"],
        )
        def openeo_xyz_service(
            service_id: Annotated[
                str,
                Path(
                    description="A per-backend unique identifier of the secondary web service, generated by the back-end during creation.",
                ),
            ],
            z: Annotated[
                int,
                Path(
                    description="Identifier (Z) selecting one of the scales defined in the TileMatrixSet and representing the scaleDenominator the tile.",
                ),
            ],
            x: Annotated[
                int,
                Path(
                    description="Column (X) index of the tile on the selected TileMatrix. It cannot exceed the MatrixHeight-1 for the selected TileMatrix.",
                ),
            ],
            y: Annotated[
                int,
                Path(
                    description="Row (Y) index of the tile on the selected TileMatrix. It cannot exceed the MatrixWidth-1 for the selected TileMatrix.",
                ),
            ],
            # user=Depends(self.auth.validate),
        ):
            """Create map tile."""
            service = self.services_store.get_service(service_id)

            # SERVICE CONFIGURATION
            if service is None:
                raise HTTPException(404, f"Could not find service: {service_id}")
            configuration = service.get("configuration", {})
            tile_size = configuration.get("tile_size", 256)
            tile_buffer = configuration.get("buffer")
            tilematrixset = configuration.get("tilematrixset", "WebMercatorQuad")
            tms = morecantile.tms.get(tilematrixset)

            minzoom = configuration.get("minzoom") or tms.minzoom
            maxzoom = configuration.get("maxzoom") or tms.maxzoom
            if z < minzoom or z > maxzoom:
                raise HTTPException(
                    400,
                    f"Invalid ZOOM level {z}. Should be between {minzoom} and {maxzoom}",
                )

            process = deepcopy(service["process"])

            load_collection_nodes = get_load_collection_nodes(process["process_graph"])
            # Check there is at least one load_collection process
            assert (
                load_collection_nodes
            ), "Could not find any `load_collection process in service's process-graph"

            # Check that nodes have spatial-extent
            assert all(
                node["arguments"].get("spatial_extent")
                for node in load_collection_nodes
            ), "Invalid load_collection process, Missing spatial_extent"

<<<<<<< HEAD
            tile = morecantile.Tile(x=x, y=y, z=z)
            tile_bounds = list(tms.xy_bounds(tile))
=======
            tile_bounds = list(tms.xy_bounds(morecantile.Tile(x=x, y=y, z=z)))
>>>>>>> 77a040b6
            args = {
                "spatial_extent_west": tile_bounds[0],
                "spatial_extent_south": tile_bounds[1],
                "spatial_extent_east": tile_bounds[2],
                "spatial_extent_north": tile_bounds[3],
                "spatial_extent_crs": tms.crs.to_epsg() or tms.crs.to_wkt(),
            }

            if service_extent := configuration.get("extent"):
                if not tms.crs._pyproj_crs.equals("EPSG:4326"):
                    trans = pyproj.Transformer.from_crs(
                        tms.crs._pyproj_crs,
                        pyproj.CRS.from_epsg(4326),
                        always_xy=True,
                    )
                    tile_bounds = list(trans.transform_bounds(*tile_bounds))

                if not (
                    (tile_bounds[0] < service_extent[2])
                    and (tile_bounds[2] > service_extent[0])
                    and (tile_bounds[3] > service_extent[1])
                    and (tile_bounds[1] < service_extent[3])
                ):
                    raise TileOutsideBounds(
                        f"Tile(x={x}, y={y}, z={z}) is outside bounds defined by the Service Configuration"
                    )

            for node in load_collection_nodes:
                # Adapt spatial extent with tile bounds
                resolves_process_graph_parameters(process["process_graph"], args)

                # We also add Width/Height/TileBuffer to the load_collection process
                node["arguments"]["width"] = int(tile_size)
                node["arguments"]["height"] = int(tile_size)
                if tile_buffer:
                    node["arguments"]["tile_buffer"] = tile_buffer

            media_type = _get_media_type(process["process_graph"])

            parsed_graph = OpenEOProcessGraph(pg_data=process)
            pg_callable = parsed_graph.to_callable(
                process_registry=self.process_registry
            )
            img = pg_callable()
            return Response(img, media_type=media_type)


def _get_media_type(process_graph: Dict[str, Any]) -> str:
    for _, node in process_graph.items():
        if node["process_id"] == "save_result":
            return "image/png" if node["arguments"]["format"] == "png" else "image/jpeg"

    raise ValueError("Couldn't find `")


def get_load_collection_nodes(process_graph: Dict[str, Any]) -> List[Dict[str, Any]]:
    """Find all `load_collection/load_collection_and_reduce` processes"""
    return [
        node
        for _, node in process_graph.items()
        if node["process_id"] in ["load_collection", "load_collection_and_reduce"]
    ]


def resolves_process_graph_parameters(pg, parameters):
    """Replace `from_parameters` values in process-graph."""
    iterator = enumerate(pg) if isinstance(pg, list) else pg.items()
    for key, value in iterator:
        if isinstance(value, dict) and len(value) == 1 and "from_parameter" in value:
            if value["from_parameter"] in parameters:
                pg[key] = parameters[value["from_parameter"]]

        elif isinstance(value, dict) or isinstance(value, list):
            resolves_process_graph_parameters(value, parameters)<|MERGE_RESOLUTION|>--- conflicted
+++ resolved
@@ -782,12 +782,7 @@
                 for node in load_collection_nodes
             ), "Invalid load_collection process, Missing spatial_extent"
 
-<<<<<<< HEAD
-            tile = morecantile.Tile(x=x, y=y, z=z)
-            tile_bounds = list(tms.xy_bounds(tile))
-=======
             tile_bounds = list(tms.xy_bounds(morecantile.Tile(x=x, y=y, z=z)))
->>>>>>> 77a040b6
             args = {
                 "spatial_extent_west": tile_bounds[0],
                 "spatial_extent_south": tile_bounds[1],
