"""titiler.openeo endpoint Factory."""

from copy import deepcopy
from typing import Any, Dict, List

import morecantile
from attrs import define, field
from fastapi import Depends, HTTPException, Path
from fastapi.responses import JSONResponse
from fastapi.routing import APIRoute
from openeo_pg_parser_networkx import ProcessRegistry
from openeo_pg_parser_networkx.graph import OpenEOProcessGraph
from rio_tiler.errors import TileOutsideBounds
from starlette.requests import Request
from starlette.responses import Response
from typing_extensions import Annotated

from titiler.core.factory import BaseFactory
from titiler.openeo import __version__ as titiler_version
from titiler.openeo import models
from titiler.openeo.auth import Auth, CredentialsBasic, FakeBasicAuth
from titiler.openeo.models import OPENEO_VERSION
from titiler.openeo.services import ServicesStore
from titiler.openeo.stacapi import stacApiBackend

STAC_VERSION = "1.0.0"


@define(kw_only=True)
class EndpointsFactory(BaseFactory):
    """OpenEO Endpoints Factory."""

    services_store: ServicesStore
    stac_client: stacApiBackend
    process_registry: ProcessRegistry
    auth: Auth = field(factory=FakeBasicAuth)

    def register_routes(self):  # noqa: C901
        """Register Routes."""

        ###########################################################################################
        # L1 - Minimal https://openeo.org/documentation/1.0/developers/profiles/api.html#l1-minimal
        ###########################################################################################
        # Capabilities
        # Ref: https://openeo.org/documentation/1.0/developers/profiles/api.html#capabilities
        @self.router.get(
            "/",
            response_class=JSONResponse,
            summary="Information about the back-end",
            response_model=models.Capabilities,
            response_model_exclude_none=True,
            operation_id="capabilities",
            responses={
                200: {
                    "content": {
                        "application/json": {},
                    },
                },
            },
            tags=["Capabilities"],
        )
        def openeo_root(request: Request):
            """Lists general information about the back-end, including which version
            and endpoints of the openEO API are supported. May also include billing
            information.

            """
            return {
                "api_version": OPENEO_VERSION,
                "backend_version": titiler_version,
                "stac_version": STAC_VERSION,
                "id": "titiler-openeo",
                "title": "TiTiler for OpenEO",
                "description": "TiTiler OpenEO by [DevelopmentSeed](https://developmentseed.org)",
                "endpoints": [
                    {"path": route.path, "methods": route.methods}
                    for route in self.router.routes
                    if isinstance(route, APIRoute)
                ],
                "links": [
                    {
                        "href": self.url_for(request, "openeo_well_known"),
                        "rel": "version-history",
                        "type": "application/json",
                        "title": "List of supported openEO version",
                    },
                    {
                        "href": self.url_for(request, "openeo_collections"),
                        "rel": "data",
                        "title": "List of Datasets",
                        "type": "application/json",
                    },
                ],
                "conformsTo": [
                    "https://api.openeo.org/1.2.0",
                ],
            }

        # File Formats
        # Ref: https://openeo.org/documentation/1.0/developers/profiles/api.html#file-formats
        @self.router.get(
            "/file_formats",
            response_class=JSONResponse,
            summary="Supported file formats",
            response_model=models.FileFormats,
            response_model_exclude_none=True,
            operation_id="list-file-types",
            responses={
                200: {
                    "content": {
                        "application/json": {},
                    },
                },
            },
            tags=[
                "Capabilities",
                "Data Processing",
            ],
        )
        def openeo_file_formats(request: Request):
            """Lists supported input and output file formats."""
            return {
                "input": {},
                "output": {
                    "JPEG": {
                        "gis_data_types": ["raster"],
                        "title": " Joint Photographic Experts Group",
                        "description": "JPEG is an image format that uses lossy compression and is one of the most widely used image formats. Compared to other EO raster formats, it is less flexible and standardized regarding number of bands, embedding geospatial metadata, etc.",
                        "parameters": {
                            "datatype": {
                                "type": "string",
                                "description": "The values data type.",
                                "enum": ["byte"],
                                "default": "byte",
                            }
                        },
                    },
                    "PNG": {
                        "gis_data_types": ["raster"],
                        "title": "Portable Network Graphics (PNG)",
                        "description": "PNG is a popular raster format used for graphics on the web. Compared to other EO raster formats, it is less flexible and standardized regarding number of bands, embedding geospatial metadata, etc.",
                        "parameters": {
                            "datatype": {
                                "type": "string",
                                "description": "The values data type.",
                                "enum": ["byte", "uint16"],
                                "default": "byte",
                            }
                        },
                    },
                },
            }

        @self.router.get(
            "/credentials/basic",
            response_class=JSONResponse,
            summary="HTTP Basic authentication",
            response_model=CredentialsBasic,
            response_model_exclude_none=True,
            operation_id="authenticate-basic",
            responses={
                200: {
                    "content": {
                        "application/json": {},
                    },
                },
            },
            tags=["Account Management"],
        )
        def openeo_credentials_basic(token=Depends(self.auth.login)):
            """Checks the credentials provided through [HTTP Basic Authentication
            according to RFC 7617](https://www.rfc-editor.org/rfc/rfc7617.html) and returns
            an access token for valid credentials.

            """
            return token

        # Well-Known Document
        # Ref: https://openeo.org/documentation/1.0/developers/profiles/api.html#well-known-discovery
        @self.router.get(
            "/.well-known/openeo",
            response_class=JSONResponse,
            summary="Supported openEO versions",
            response_model=models.openEOVersions,
            response_model_exclude_none=True,
            operation_id="connect",
            responses={
                200: {
                    "content": {
                        "application/json": {},
                    },
                },
            },
            tags=["Capabilities"],
        )
        def openeo_well_known(request: Request):
            """Lists all implemented openEO versions supported by the service provider. This endpoint is the Well-Known URI (see RFC 5785) for openEO."""
            return {
                "versions": [
                    {
                        "url": self.url_for(request, "openeo_root"),
                        "api_version": OPENEO_VERSION,
                    },
                ]
            }

        # Pre-defined Processes
        # Ref: https://openeo.org/documentation/1.0/developers/profiles/api.html#pre-defined-processes
        @self.router.get(
            "/processes",
            response_class=JSONResponse,
            summary="Supported predefined processes",
            response_model=models.Processes,
            response_model_exclude_none=True,
            operation_id="list-processes",
            responses={
                200: {
                    "content": {
                        "application/json": {},
                    },
                },
            },
            tags=["Process Discovery"],
        )
        def openeo_processes(request: Request):
            """Lists all predefined processes and returns detailed process descriptions, including parameters and return values."""
            processes = [
                process.spec for process in self.process_registry[None].values()
            ]
            return {"processes": processes, "links": []}

        # Collections
        # Ref: https://openeo.org/documentation/1.0/developers/profiles/api.html#collections
        @self.router.get(
            "/collections",
            response_class=JSONResponse,
            summary="Basic metadata for all datasets",
            response_model=models.Collections,
            response_model_exclude_none=True,
            operation_id="list-collections",
            responses={
                200: {
                    "content": {
                        "application/json": {},
                    },
                },
            },
            tags=["EO Data Discovery"],
        )
        def openeo_collections(request: Request):
            """Lists available collections with at least the required information."""
            collections = self.stac_client.get_collections()
            for collection in collections:
                # TODO: add links
                collection["links"] = []

            return {
                "collections": collections,
                "links": [],
            }

        # CollectionsId
        # Ref: https://openeo.org/documentation/1.0/developers/profiles/api.html#collections
        @self.router.get(
            r"/collections/{collection_id}",
            response_class=JSONResponse,
            summary="Full metadata for a specific dataset",
            response_model=models.Collection,
            response_model_exclude_none=True,
            operation_id="describe-collection",
            responses={
                200: {
                    "content": {
                        "application/json": {},
                    },
                },
            },
            tags=["EO Data Discovery"],
        )
        def openeo_collection(
            request: Request,
            collection_id: Annotated[
                str,
                Path(description="STAC Collection Identifier"),
            ],
        ):
            """Lists **all** information about a specific collection specified by the identifier `collection_id`."""
            collection = self.stac_client.get_collection(collection_id)

            # TODO: add links
            collection["links"] = []

            return collection

        #############################################################################################
        # L3 - Advanced https://openeo.org/documentation/1.0/developers/profiles/api.html#l3-advanced
        #############################################################################################
        @self.router.get(
            "/conformance",
            response_class=JSONResponse,
            summary="Conformance classes this API implements",
            response_model=models.Conformance,
            response_model_exclude_none=True,
            operation_id="conformance",
            responses={
                200: {
                    "content": {
                        "application/json": {},
                    },
                },
            },
            tags=["Capabilities"],
        )
        def openeo_conformance():
            """Lists all conformance classes specified in various standards that the implementation conforms to."""
            return {
                "conformsTo": [
                    "https://api.openeo.org/1.2.0",
                ]
            }

        @self.router.get(
            "/services",
            response_class=JSONResponse,
            summary="List all web services",
            response_model=models.Services,
            response_model_exclude_none=True,
            operation_id="list-services",
            responses={
                200: {
                    "content": {
                        "application/json": {},
                    },
                    "description": "Array of secondary web service descriptions",
                },
            },
            tags=["Secondary Services"],
        )
        def openeo_services(request: Request, user=Depends(self.auth.validate)):
            """Lists all secondary web services."""
            services = self.services_store.get_user_services(user.user_id)
            return {
                "services": [
                    {
                        **service,
                        "url": self.url_for(
                            request,
                            "openeo_xyz_service",
                            service_id=service["id"],
                            z="{z}",
                            x="{x}",
                            y="{y}",
                        ),
                    }
                    for service in services
                ],
                "links": [
                    {
                        "href": self.url_for(
                            request, "openeo_service", service_id=service["id"]
                        ),
                        "rel": "related",
                    }
                    for service in services
                ],
            }

        @self.router.get(
            "/services/{service_id}",
            response_class=JSONResponse,
            summary="Full metadata for a service",
            response_model=models.Service,
            response_model_exclude_none=True,
            operation_id="describe-service",
            responses={
                200: {
                    "content": {
                        "application/json": {},
                    },
                    "description": "Details of the created service",
                },
            },
            tags=["Secondary Services"],
        )
        def openeo_service(
            request: Request,
            service_id: str = Path(
                description="A per-backend unique identifier of the secondary web service, generated by the back-end during creation. MUST match the specified pattern.",
            ),
            user=Depends(self.auth.validate),
        ):
            """Lists all information about a secondary web service."""
            service = self.services_store.get_service(service_id)
            return {
                **service,
                "url": self.url_for(
                    request,
                    "openeo_xyz_service",
                    service_id=service["id"],
                    z="{z}",
                    x="{x}",
                    y="{y}",
                ),
            }

        # TODO: Next Phase
        # @self.router.post(
        #     "/services",
        #     response_class=JSONResponse,
        #     summary="Publish a new service",
        #     response_model=models.Service,
        #     response_model_exclude_none=True,
        #     operation_id="create-service",
        #     responses={
        #         201: {
        # .            "headers": {},
        #             "description": "Absolute URL to the newly created service.",
        #         },
        #     },
        #     tags=["Secondary Services"],
        # )
        # def openeo_service_create(request: Request, body: "ServiceInput"):
        #     """Deletes all data related to this secondary web service."""
        #     return Response(
        #         status_code=201
        #         headers={
        #             "Location": ...,  # The URL points to the metadata endpoint
        #             "OpenEO-Identifier": ...
        #         }
        #     )
        #
        # @self.router.delete(
        #     "/services/{service_id}",
        #     response_class=JSONResponse,
        #     summary="Delete a service",
        #     operation_id="delete-service",
        #     responses={
        #         204: {
        #             "description": "The service has been successfully deleted",
        #         },
        #     },
        #     tags=["Secondary Services"],
        # )
        # def openeo_service_delete(request: Request):
        #     """Deletes all data related to this secondary web service."""
        #     return Response(status_code=204)

        @self.router.get(
            "/service_types",
            response_class=JSONResponse,
            summary="Supported secondary web service protocols",
            response_model=models.ServiceTypes,
            response_model_exclude_none=True,
            operation_id="list-service-types",
            responses={
                200: {
                    "content": {
                        "application/json": {},
                    },
                    "description": "An object with a map containing all service names as keys and an object that defines supported configuration settings and process parameters.",
                },
            },
            tags=["Capabilities", "Secondary Services"],
        )
        def openeo_service_types(request: Request):
            """Lists supported secondary web service protocols."""
            return {
                "XYZ": {
                    "configuration": {
                        "tile_size": {
                            "default": 256,
                            "description": "Tile size in pixels.",
                            "type": "number",
                        },
                        "extent": {
                            "description": "Limits the XYZ service to the specified bounding box. In form of `[West, South, East, North]` in EPSG:4326 CRS.",
                            "type": "object",
                            "required": False,
                            "minItems": 4,
                            "maxItems": 4,
                            "items": {
                                "type": "number",
                                "description": "Extent value",
                            },
                        },
                        "minzoom": {
                            "default": 0,
                            "description": "Minimum Zoom level for the XYZ service.",
                            "type": "number",
                        },
                        "maxzoom": {
                            "default": 24,
                            "description": "Maximum Zoom level for the XYZ service.",
                            "type": "number",
                        },
                        "tilematrixset": {
                            "description": "TileMatrixSetId for the tiling grid to use.",
                            "type": "string",
                            "enum": [
                                "CanadianNAD83_LCC",
                                "EuropeanETRS89_LAEAQuad",
                                "WGS1984Quad",
                                "WebMercatorQuad",
                                "WorldCRS84Quad",
                                "WorldMercatorWGS84Quad",
                            ],
                            "default": "WebMercatorQuad",
                        },
                        "buffer": {
                            "description": "Buffer on each side of the given tile. It must be a multiple of `0.5`. Output **tilesize** will be expanded to `tilesize + 2 * buffer` (e.g 0.5 = 257x257, 1.0 = 258x258).",
                            "type": "number",
                            "minimum": 0,
                        },
                    },
                    "process_parameters": [
                        {
                            "name": "spatial_extent_west",
                            "description": "The lower left corner for coordinate axis 1 of the extent currently shown to the consumer.",
                            "schema": {"type": "number"},
                        },
                        {
                            "name": "spatial_extent_south",
                            "description": "The lower left corner for coordinate axis 2 of the extent currently shown to the consumer.",
                            "schema": {"type": "number"},
                        },
                        {
                            "name": "spatial_extent_east",
                            "description": "The upper right corner for coordinate axis 1 of the extent currently shown to the consumer.",
                            "schema": {"type": "number"},
                        },
                        {
                            "name": "spatial_extent_north",
                            "description": "The upper right corner for coordinate axis 2 of the extent currently shown to the consumer.",
                            "schema": {"type": "number"},
                        },
                    ],
                    "title": "XYZ tiled web map",
                }
            }

        @self.router.post(
            "/result",
            response_class=Response,
            summary="Process and download data synchronously",
            response_model=models.Service,
            response_model_exclude_none=True,
            operation_id="compute-result",
            responses={
                200: {
                    "content": {
                        "image/png": {},
                        "image/jpeg": {},
                        "image/jpg": {},
                    },
                    "description": "Return an image.",
                }
            },
            tags=["Data Processing"],
        )
        def openeo_result(
            request: Request,
            body: models.ResultRequest,
            user=Depends(self.auth.validate),
        ):
            """Executes a user-defined process directly (synchronously) and the result will be
            downloaded in the format specified in the process graph.

            """
            process = body.process.model_dump()
            media_type = _get_media_type(process["process_graph"])

            parsed_graph = OpenEOProcessGraph(pg_data=process)
            pg_callable = parsed_graph.to_callable(
                process_registry=self.process_registry
            )
            img = pg_callable()

            return Response(img, media_type=media_type)

        @self.router.get(
            "/services/xyz/{service_id}/tiles/{z}/{x}/{y}",
            responses={
                200: {
                    "content": {
                        "image/png": {},
                        "image/jpeg": {},
                        "image/jpg": {},
                    },
                    "description": "Return an image.",
                }
            },
            response_class=Response,
            operation_id="tile-service",
            tags=["Secondary Services"],
        )
        def openeo_xyz_service(
            service_id: Annotated[
                str,
                Path(
                    description="A per-backend unique identifier of the secondary web service, generated by the back-end during creation.",
                ),
            ],
            z: Annotated[
                int,
                Path(
                    description="Identifier (Z) selecting one of the scales defined in the TileMatrixSet and representing the scaleDenominator the tile.",
                ),
            ],
            x: Annotated[
                int,
                Path(
                    description="Column (X) index of the tile on the selected TileMatrix. It cannot exceed the MatrixHeight-1 for the selected TileMatrix.",
                ),
            ],
            y: Annotated[
                int,
                Path(
                    description="Row (Y) index of the tile on the selected TileMatrix. It cannot exceed the MatrixWidth-1 for the selected TileMatrix.",
                ),
            ],
            # user=Depends(self.auth.validate),
        ):
            """Create map tile."""
            service = self.services_store.get_service(service_id)

            configuration = service.get("configuration", {})

            tile_size = configuration.get("tile_size", 256)
            tile_buffer = configuration.get("buffer")
            tilematrixset = configuration.get("tilematrixset", "WebMercatorQuad")
            tms = morecantile.tms.get(tilematrixset)

            minzoom = configuration.get("minzoom") or tms.minzoom
            maxzoom = configuration.get("maxzoom") or tms.maxzoom
            if z < minzoom or z > maxzoom:
                raise HTTPException(
                    400,
                    f"Invalid ZOOM level {z}. Should be between {minzoom} and {maxzoom}",
                )

            process = deepcopy(service["process"])

<<<<<<< HEAD
            tms = morecantile.tms.get("WebMercatorQuad")

            media_type = "image/png"

            # Overwrite spatial extent for `load_collection`
            for _, node in process["process_graph"].items():
                if node["process_id"] in [
                    "load_collection",
                    "load_collection_and_reduce",
                ]:
                    tile_bounds = tms.xy_bounds(x, y, z)

                    # Check if the tile is out of bounds
                    extent = node["arguments"].get("spatial_extent")
                    if (
                        extent
                        and isinstance(extent.get("west"), (int, float))
                        and isinstance(extent.get("south"), (int, float))
                        and isinstance(extent.get("east"), (int, float))
                        and isinstance(extent.get("north"), (int, float))
                    ):
                        collection_bbox = [
                            extent["west"],
                            extent["south"],
                            extent["east"],
                            extent["north"],
                        ]
                        crs = pyproj.crs.CRS(extent.get("crs") or "epsg:4326")
                        if not crs.equals(tms.crs._pyproj_crs):
                            trans = pyproj.Transformer.from_crs(
                                crs,
                                tms.crs._pyproj_crs,
                                always_xy=True,
                            )
                            collection_bbox = trans.transform_bounds(
                                *collection_bbox,
                                densify_pts=21,
                            )

                        if not (
                            (tile_bounds[0] < collection_bbox[2])
                            and (tile_bounds[2] > collection_bbox[0])
                            and (tile_bounds[3] > collection_bbox[1])
                            and (tile_bounds[1] < collection_bbox[3])
                        ):
                            raise TileOutsideBounds(
                                f"Tile(x={x}, y={y}, z={z}) is outside bounds defined by the process graph."
                            )

                    node["arguments"]["spatial_extent"] = {
                        "west": tile_bounds[0],
                        "south": tile_bounds[1],
                        "east": tile_bounds[2],
                        "north": tile_bounds[3],
                        "crs": tms.crs.to_epsg(),
                    }
                    node["arguments"]["width"] = int(tile_size)
                    node["arguments"]["height"] = int(tile_size)
                    break

            for _, node in process["process_graph"].items():
                if node["process_id"] == "save_result":
                    media_type = (
                        "image/png"
                        if node["arguments"]["format"] == "png"
                        else "image/jpeg"
=======
            load_collection_nodes = get_load_collection_nodes(process["process_graph"])
            # Check there is at least one load_collection process
            assert (
                load_collection_nodes
            ), "Could not find any `load_collection process in service's process-graph"

            # Check that nodes have spatial-extent
            assert all(
                node["arguments"].get("spatial_extent")
                for node in load_collection_nodes
            ), "Invalid load_collection process, Missing spatial_extent"

            tile_bounds = tms.bounds(x, y, z)
            args = {
                "spatial_extent_west": tile_bounds[0],
                "spatial_extent_south": tile_bounds[1],
                "spatial_extent_east": tile_bounds[2],
                "spatial_extent_north": tile_bounds[3],
            }

            if service_extent := configuration.get("extent"):
                if not (
                    (tile_bounds[0] < service_extent[2])
                    and (tile_bounds[2] > service_extent[0])
                    and (tile_bounds[3] > service_extent[1])
                    and (tile_bounds[1] < service_extent[3])
                ):
                    raise TileOutsideBounds(
                        f"Tile(x={x}, y={y}, z={z}) is outside bounds defined by the Service Configuration"
>>>>>>> 794f0ad7
                    )

            for node in load_collection_nodes:
                # Adapt spatial extent with tile bounds
                resolves_process_graph_parameters(process["process_graph"], args)

                # We also add Width/Height/TileBuffer to the load_collection process
                node["arguments"]["width"] = int(tile_size)
                node["arguments"]["height"] = int(tile_size)
                if tile_buffer:
                    node["arguments"]["tile_buffer"] = tile_buffer

            media_type = _get_media_type(process["process_graph"])

            parsed_graph = OpenEOProcessGraph(pg_data=process)
            pg_callable = parsed_graph.to_callable(
                process_registry=self.process_registry
            )
            img = pg_callable()
            return Response(img, media_type=media_type)


def _get_media_type(process_graph: Dict[str, Any]) -> str:
    for _, node in process_graph.items():
        if node["process_id"] == "save_result":
            return "image/png" if node["arguments"]["format"] == "png" else "image/jpeg"

    raise ValueError("Couldn't find `")


def get_load_collection_nodes(process_graph: Dict[str, Any]) -> List[Dict[str, Any]]:
    """Find all `load_collection/load_collection_and_reduce` processes"""
    return [
        node
        for _, node in process_graph.items()
        if node["process_id"] in ["load_collection", "load_collection_and_reduce"]
    ]


def resolves_process_graph_parameters(pg, parameters):
    """Replace `from_parameters` values in process-graph."""
    iterator = enumerate(pg) if isinstance(pg, list) else pg.items()
    for key, value in iterator:
        if isinstance(value, dict) and len(value) == 1 and "from_parameter" in value:
            if value["from_parameter"] in parameters:
                pg[key] = parameters[value["from_parameter"]]

        elif isinstance(value, dict) or isinstance(value, list):
            resolves_process_graph_parameters(value, parameters)<|MERGE_RESOLUTION|>--- conflicted
+++ resolved
@@ -640,74 +640,6 @@
 
             process = deepcopy(service["process"])
 
-<<<<<<< HEAD
-            tms = morecantile.tms.get("WebMercatorQuad")
-
-            media_type = "image/png"
-
-            # Overwrite spatial extent for `load_collection`
-            for _, node in process["process_graph"].items():
-                if node["process_id"] in [
-                    "load_collection",
-                    "load_collection_and_reduce",
-                ]:
-                    tile_bounds = tms.xy_bounds(x, y, z)
-
-                    # Check if the tile is out of bounds
-                    extent = node["arguments"].get("spatial_extent")
-                    if (
-                        extent
-                        and isinstance(extent.get("west"), (int, float))
-                        and isinstance(extent.get("south"), (int, float))
-                        and isinstance(extent.get("east"), (int, float))
-                        and isinstance(extent.get("north"), (int, float))
-                    ):
-                        collection_bbox = [
-                            extent["west"],
-                            extent["south"],
-                            extent["east"],
-                            extent["north"],
-                        ]
-                        crs = pyproj.crs.CRS(extent.get("crs") or "epsg:4326")
-                        if not crs.equals(tms.crs._pyproj_crs):
-                            trans = pyproj.Transformer.from_crs(
-                                crs,
-                                tms.crs._pyproj_crs,
-                                always_xy=True,
-                            )
-                            collection_bbox = trans.transform_bounds(
-                                *collection_bbox,
-                                densify_pts=21,
-                            )
-
-                        if not (
-                            (tile_bounds[0] < collection_bbox[2])
-                            and (tile_bounds[2] > collection_bbox[0])
-                            and (tile_bounds[3] > collection_bbox[1])
-                            and (tile_bounds[1] < collection_bbox[3])
-                        ):
-                            raise TileOutsideBounds(
-                                f"Tile(x={x}, y={y}, z={z}) is outside bounds defined by the process graph."
-                            )
-
-                    node["arguments"]["spatial_extent"] = {
-                        "west": tile_bounds[0],
-                        "south": tile_bounds[1],
-                        "east": tile_bounds[2],
-                        "north": tile_bounds[3],
-                        "crs": tms.crs.to_epsg(),
-                    }
-                    node["arguments"]["width"] = int(tile_size)
-                    node["arguments"]["height"] = int(tile_size)
-                    break
-
-            for _, node in process["process_graph"].items():
-                if node["process_id"] == "save_result":
-                    media_type = (
-                        "image/png"
-                        if node["arguments"]["format"] == "png"
-                        else "image/jpeg"
-=======
             load_collection_nodes = get_load_collection_nodes(process["process_graph"])
             # Check there is at least one load_collection process
             assert (
@@ -737,7 +669,6 @@
                 ):
                     raise TileOutsideBounds(
                         f"Tile(x={x}, y={y}, z={z}) is outside bounds defined by the Service Configuration"
->>>>>>> 794f0ad7
                     )
 
             for node in load_collection_nodes:
