"""titiler.openeo endpoint Factory."""

from copy import deepcopy
from typing import Any, Dict, List, Optional

import morecantile
import pyproj
from attrs import define
from fastapi import Depends, HTTPException, Path, Request
from fastapi.responses import JSONResponse
from fastapi.routing import APIRoute
from openeo_pg_parser_networkx import ProcessRegistry
from openeo_pg_parser_networkx.graph import OpenEOProcessGraph
from rio_tiler.errors import TileOutsideBounds
from starlette.responses import Response
from typing_extensions import Annotated

from titiler.core.factory import BaseFactory
from titiler.openeo import __version__ as titiler_version
from titiler.openeo import models
from titiler.openeo.auth import Auth, CredentialsBasic, OIDCAuth, User
from titiler.openeo.models import OPENEO_VERSION, ServiceInput, ServiceUpdateInput
from titiler.openeo.services import ServicesStore, TileAssignmentStore
from titiler.openeo.stacapi import stacApiBackend

STAC_VERSION = "1.0.0"


@define(kw_only=True)
class EndpointsFactory(BaseFactory):
    """OpenEO Endpoints Factory."""

    services_store: ServicesStore
    tile_store: Optional[TileAssignmentStore] = None
    stac_client: stacApiBackend
    process_registry: ProcessRegistry
    auth: Auth
    default_services_file: Optional[str] = None

    def register_routes(self):  # noqa: C901
        """Register Routes."""

        ###########################################################################################
        # L1 - Minimal https://openeo.org/documentation/1.0/developers/profiles/api.html#l1-minimal
        ###########################################################################################
        # Capabilities
        # Ref: https://openeo.org/documentation/1.0/developers/profiles/api.html#capabilities
        @self.router.get(
            "/",
            response_class=JSONResponse,
            summary="Information about the back-end",
            response_model=models.Capabilities,
            response_model_exclude_none=True,
            operation_id="capabilities",
            responses={
                200: {
                    "content": {
                        "application/json": {},
                    },
                },
            },
            tags=["Capabilities"],
        )
        def openeo_root(request: Request):
            """Lists general information about the back-end, including which version
            and endpoints of the openEO API are supported. May also include billing
            information.

            """
            return {
                "api_version": OPENEO_VERSION,
                "backend_version": titiler_version,
                "stac_version": STAC_VERSION,
                "type": "Catalog",
                "id": "titiler-openeo",
                "title": "TiTiler for OpenEO",
                "description": "TiTiler OpenEO by [DevelopmentSeed](https://developmentseed.org)",
                "endpoints": [
                    {"path": route.path, "methods": route.methods}
                    for route in self.router.routes
                    if isinstance(route, APIRoute)
                ],
                "links": [
                    {
                        "href": self.url_for(request, "openeo_well_known"),
                        "rel": "version-history",
                        "type": "application/json",
                        "title": "List of supported openEO version",
                    },
                    {
                        "href": self.url_for(request, "openeo_collections"),
                        "rel": "data",
                        "title": "List of Datasets",
                        "type": "application/json",
                    },
                ],
                "conformsTo": [
                    "https://api.openeo.org/1.2.0",
                ],
            }

        # File Formats
        # Ref: https://openeo.org/documentation/1.0/developers/profiles/api.html#file-formats
        @self.router.get(
            "/file_formats",
            response_class=JSONResponse,
            summary="Supported file formats",
            response_model=models.FileFormats,
            response_model_exclude_none=True,
            operation_id="list-file-types",
            responses={
                200: {
                    "content": {
                        "application/json": {},
                    },
                },
            },
            tags=[
                "Capabilities",
                "Data Processing",
            ],
        )
        def openeo_file_formats(request: Request):
            """Lists supported input and output file formats."""
            return {
                "input": {},
                "output": {
                    "JPEG": {
                        "gis_data_types": ["raster"],
                        "title": " Joint Photographic Experts Group",
                        "description": "JPEG is an image format that uses lossy compression and is one of the most widely used image formats. Compared to other EO raster formats, it is less flexible and standardized regarding number of bands, embedding geospatial metadata, etc.",
                        "parameters": {
                            "datatype": {
                                "type": "string",
                                "description": "The values data type.",
                                "enum": ["byte"],
                                "default": "byte",
                            }
                        },
                    },
                    "PNG": {
                        "gis_data_types": ["raster"],
                        "title": "Portable Network Graphics (PNG)",
                        "description": "PNG is a popular raster format used for graphics on the web. Compared to other EO raster formats, it is less flexible and standardized regarding number of bands, embedding geospatial metadata, etc.",
                        "parameters": {
                            "datatype": {
                                "type": "string",
                                "description": "The values data type.",
                                "enum": ["byte", "uint16"],
                                "default": "byte",
                            }
                        },
                    },
                    "GTiff": {
                        "gis_data_types": ["raster"],
                        "title": "GeoTIFF",
                        "description": "GeoTIFF is a public domain metadata standard which allows georeferencing information to be embedded within a TIFF file. The potential additional information includes map projection, coordinate systems, ellipsoids, datums, and everything else necessary to establish the exact spatial reference for the file.",
                        "parameters": {
                            "datatype": {
                                "type": "string",
                                "description": "The values data type.",
                                "enum": [
                                    "byte",
                                    "uint16",
                                    "int16",
                                    "uint32",
                                    "int32",
                                    "float32",
                                    "float64",
                                ],
                                "default": "byte",
                            }
                        },
                    },
                },
            }

        if isinstance(self.auth, OIDCAuth):

            @self.router.get(
                "/credentials/oidc",
                response_class=JSONResponse,
                summary="OpenID Connect authentication",
                response_model=models.OIDCProviders,
                response_model_exclude_none=True,
                operation_id="authenticate-oidc",
                responses={
                    200: {
                        "content": {
                            "application/json": {},
                        },
                        "description": "Lists the OpenID Connect Providers.",
                    },
                },
                tags=["Account Management"],
            )
            def openeo_credentials_oidc():
                """Lists the supported OpenID Connect providers (OP)."""
                if not isinstance(self.auth, OIDCAuth):
                    raise HTTPException(
                        status_code=501,
                        detail="OpenID Connect authentication not supported",
                    )

                return models.OIDCProviders(
                    providers=[
                        models.OIDCProvider(
                            id="oidc",
                            issuer=self.auth.config["issuer"],
                            title=self.auth.settings.oidc.title or "OpenID Connect",
                            scopes=self.auth.settings.oidc.scopes,
                            description=self.auth.settings.oidc.description
                            or "OpenID Connect Provider",
                            default_clients=[
                                models.OIDCDefaultClient(
                                    id=self.auth.settings.oidc.client_id,
                                    grant_types=[
                                        "authorization_code+pkce",
                                        "urn:ietf:params:oauth:grant-type:device_code+pkce",
                                        "refresh_token",
                                    ],
                                    redirect_urls=[
                                        self.auth.settings.oidc.redirect_url
                                    ],
                                )
                            ],
                        )
                    ]
                )
        else:

            @self.router.get(
                "/credentials/basic",
                response_class=JSONResponse,
                summary="HTTP Basic authentication",
                response_model=CredentialsBasic,
                response_model_exclude_none=True,
                operation_id="authenticate-basic",
                responses={
                    200: {
                        "content": {
                            "application/json": {},
                        },
                    },
                },
                tags=["Account Management"],
            )
            def openeo_credentials_basic(token=Depends(self.auth.login)):
                """Checks the credentials provided through [HTTP Basic Authentication
                according to RFC 7617](https://www.rfc-editor.org/rfc/rfc7617.html) and returns
                an access token for valid credentials.

                """
                return token

        @self.router.get(
            "/me",
            response_class=JSONResponse,
            summary="Get information about the authenticated user",
            response_model=User,
            response_model_exclude_none=True,
            operation_id="get-current-user",
            responses={
                200: {
                    "content": {
                        "application/json": {},
                    },
                    "description": "Information about the currently authenticated user.",
                },
                401: {
                    "description": "The request could not be fulfilled since it was not authenticated.",
                },
            },
            tags=["Account Management"],
        )
        def openeo_me(user=Depends(self.auth.validate)):
            """Get information about the currently authenticated user."""
            return user

        # Well-Known Document
        # Ref: https://openeo.org/documentation/1.0/developers/profiles/api.html#well-known-discovery
        @self.router.get(
            "/.well-known/openeo",
            response_class=JSONResponse,
            summary="Supported openEO versions",
            response_model=models.openEOVersions,
            response_model_exclude_none=True,
            operation_id="connect",
            responses={
                200: {
                    "content": {
                        "application/json": {},
                    },
                },
            },
            tags=["Capabilities"],
        )
        def openeo_well_known(request: Request):
            """Lists all implemented openEO versions supported by the service provider. This endpoint is the Well-Known URI (see RFC 5785) for openEO."""
            return {
                "versions": [
                    {
                        "url": self.url_for(request, "openeo_root"),
                        "api_version": OPENEO_VERSION,
                    },
                ]
            }

        # Pre-defined Processes
        # Ref: https://openeo.org/documentation/1.0/developers/profiles/api.html#pre-defined-processes
        @self.router.get(
            "/processes",
            response_class=JSONResponse,
            summary="Supported predefined processes",
            response_model=models.Processes,
            response_model_exclude_none=True,
            operation_id="list-processes",
            responses={
                200: {
                    "content": {
                        "application/json": {},
                    },
                },
            },
            tags=["Process Discovery"],
        )
        def openeo_processes(request: Request):
            """Lists all predefined processes and returns detailed process descriptions, including parameters and return values."""
            processes = [
                process.spec for process in self.process_registry[None].values()
            ]
            return {"processes": processes, "links": []}

        # Collections
        # Ref: https://openeo.org/documentation/1.0/developers/profiles/api.html#collections
        @self.router.get(
            "/collections",
            response_class=JSONResponse,
            summary="Basic metadata for all datasets",
            response_model=models.Collections,
            response_model_exclude_none=True,
            operation_id="list-collections",
            responses={
                200: {
                    "content": {
                        "application/json": {},
                    },
                },
            },
            tags=["EO Data Discovery"],
        )
        def openeo_collections(request: Request):
            """Lists available collections with at least the required information."""
            collections = self.stac_client.get_collections()
            for collection in collections:
                # TODO: add links
                collection["links"] = []

            return {
                "collections": collections,
                "links": [],
            }

        # CollectionsId
        # Ref: https://openeo.org/documentation/1.0/developers/profiles/api.html#collections
        @self.router.get(
            r"/collections/{collection_id}",
            response_class=JSONResponse,
            summary="Full metadata for a specific dataset",
            response_model=models.Collection,
            response_model_exclude_none=True,
            operation_id="describe-collection",
            responses={
                200: {
                    "content": {
                        "application/json": {},
                    },
                },
            },
            tags=["EO Data Discovery"],
        )
        def openeo_collection(
            request: Request,
            collection_id: Annotated[
                str,
                Path(description="STAC Collection Identifier"),
            ],
        ):
            """Lists **all** information about a specific collection specified by the identifier `collection_id`."""
            collection = self.stac_client.get_collection(collection_id)

            # TODO: add links
            collection["links"] = []

            return collection

        #############################################################################################
        # L3 - Advanced https://openeo.org/documentation/1.0/developers/profiles/api.html#l3-advanced
        #############################################################################################
        @self.router.get(
            "/conformance",
            response_class=JSONResponse,
            summary="Conformance classes this API implements",
            response_model=models.Conformance,
            response_model_exclude_none=True,
            operation_id="conformance",
            responses={
                200: {
                    "content": {
                        "application/json": {},
                    },
                },
            },
            tags=["Capabilities"],
        )
        def openeo_conformance():
            """Lists all conformance classes specified in various standards that the implementation conforms to."""
            return {
                "conformsTo": [
                    "https://api.openeo.org/1.2.0",
                ]
            }

        @self.router.get(
            "/services",
            response_class=JSONResponse,
            summary="List all web services",
            response_model=models.Services,
            response_model_exclude_none=True,
            operation_id="list-services",
            responses={
                200: {
                    "content": {
                        "application/json": {},
                    },
                    "description": "Array of secondary web service descriptions",
                },
            },
            tags=["Secondary Services"],
        )
        def openeo_services(request: Request, user=Depends(self.auth.validate)):
            """Lists all secondary web services."""
            services = self.services_store.get_user_services(user.user_id)

            # If services list is empty and default_services_file is configured, load default services
            if not services and self.default_services_file:
                try:
                    import json
                    import os

                    # Check if the file exists
                    if os.path.exists(self.default_services_file):
                        with open(self.default_services_file, "r") as f:
                            default_services_config = json.load(f)

                        # Create each service using the service configuration
                        for _, service_data in default_services_config.items():
                            # Extract just the service configuration, ignoring id and user_id
                            service_config = service_data.get("service", {})
                            if "id" in service_config:
                                del service_config[
                                    "id"
                                ]  # Remove the id as it will be generated

                            # Create the service
                            body = models.ServiceInput(**service_config)
                            self.services_store.add_service(
                                user.user_id, body.model_dump()
                            )

                        # Reload services after adding defaults
                        services = self.services_store.get_user_services(user.user_id)
                except Exception as e:
                    # Log the error but continue without default services
                    import logging

                    logging.error(f"Failed to load default services: {str(e)}")

            return {
                "services": [
                    {
                        **service,
                        "url": self.url_for(
                            request,
                            "openeo_xyz_service",
                            service_id=service["id"],
                            z="{z}",
                            x="{x}",
                            y="{y}",
                        ),
                    }
                    for service in services
                ],
                "links": [
                    {
                        "href": self.url_for(
                            request, "openeo_service", service_id=service["id"]
                        ),
                        "rel": "related",
                    }
                    for service in services
                ],
            }

        @self.router.get(
            "/services/{service_id}",
            response_class=JSONResponse,
            summary="Full metadata for a service",
            response_model=models.Service,
            response_model_exclude_none=True,
            operation_id="describe-service",
            responses={
                200: {
                    "content": {
                        "application/json": {},
                    },
                    "description": "Details of the created service",
                },
            },
            tags=["Secondary Services"],
        )
        def openeo_service(
            request: Request,
            service_id: str = Path(
                description="A per-backend unique identifier of the secondary web service, generated by the back-end during creation. MUST match the specified pattern.",
            ),
            user=Depends(self.auth.validate),
        ):
            """Lists all information about a secondary web service."""
            service = self.services_store.get_service(service_id)
            if not service:
                raise HTTPException(404, f"Could not find service: {service_id}")
            return {
                **service,
                "url": self.url_for(
                    request,
                    "openeo_xyz_service",
                    service_id=service["id"],
                    z="{z}",
                    x="{x}",
                    y="{y}",
                ),
            }

        @self.router.post(
            "/services",
            response_class=Response,
            summary="Publish a new service",
            response_model=models.Service,
            response_model_exclude_none=True,
            operation_id="create-service",
            responses={
                201: {
                    "headers": {
                        "Location": {
                            "description": "URL to the newly created service metadata",
                            "schema": {"type": "string"},
                        },
                        "OpenEO-Identifier": {
                            "description": "Unique identifier for the created service",
                            "schema": {"type": "string"},
                        },
                    },
                    "description": "The service has been created successfully.",
                },
                400: {
                    "description": "The request could not be fulfilled due to an error in the request content.",
                },
                401: {
                    "description": "The request could not be fulfilled since it was not authenticated.",
                },
                403: {
                    "description": "The request is not allowed.",
                },
                422: {
                    "description": "The request could not be fulfilled due to an error in the request content.",
                },
            },
            tags=["Secondary Services"],
        )
        def openeo_service_create(
            request: Request,
            body: ServiceInput,
            user=Depends(self.auth.validate),
        ):
            """Creates a new secondary web service."""
            # process = body.process.model_dump()

            # TODO Validate process graph
            # try:
            #     # Parse and validate process graph structure
            #     parsed_graph = OpenEOProcessGraph(pg_data=process)

            #     # Check if all processes exist in registry
            #     for node in parsed_graph.nodes:
            #         process_id = node[1].get("process_id")
            #         if process_id and process_id not in self.process_registry[None]:
            #             raise InvalidProcessGraph(
            #                 f"Process '{process_id}' not found in registry"
            #             )

            #     # Try to create callable to validate parameter types
            #     parsed_graph.to_callable(process_registry=self.process_registry)

            # except Exception as e:
            #     raise InvalidProcessGraph(f"Invalid process graph: {str(e)}") from e

            # Check process and type are present
            if not body.process or not body.type:
                raise HTTPException(
                    422,
                    detail="Both 'process' and 'type' fields are required.",
                )

            service_id = self.services_store.add_service(
                user.user_id, body.model_dump()
            )
            service = self.services_store.get_service(service_id)
            if not service:
                raise HTTPException(404, f"Could not find service: {service_id}")
            service_url = self.url_for(
                request, "openeo_service", service_id=service["id"]
            )

            return Response(
                status_code=201,
                headers={
                    "Location": service_url,
                    "openeo-identifier": service["id"],
                },
            )

        @self.router.delete(
            "/services/{service_id}",
            response_class=Response,
            summary="Delete a service",
            operation_id="delete-service",
            responses={
                204: {
                    "description": "The service has been successfully deleted.",
                },
                400: {
                    "description": "The request could not be fulfilled due to an error in the request content.",
                },
                401: {
                    "description": "The request could not be fulfilled since it was not authenticated.",
                },
                403: {
                    "description": "The request is not allowed.",
                },
                404: {
                    "description": "The service with the specified identifier does not exist.",
                },
            },
            tags=["Secondary Services"],
        )
        def openeo_service_delete(
            service_id: str = Path(
                description="A per-backend unique identifier of the secondary web service.",
            ),
            user=Depends(self.auth.validate),
        ):
            """Deletes all data related to this secondary web service."""
            self.services_store.delete_service(service_id)
            return Response(status_code=204)

        @self.router.patch(
            "/services/{service_id}",
            response_class=Response,
            summary="Modify a service",
            operation_id="update-service",
            responses={
                204: {
                    "description": "The service has been successfully modified.",
                },
                400: {
                    "description": "The request could not be fulfilled due to an error in the request content.",
                },
                401: {
                    "description": "The request could not be fulfilled since it was not authenticated.",
                },
                403: {
                    "description": "The request is not allowed.",
                },
                404: {
                    "description": "The service with the specified identifier does not exist.",
                },
            },
            tags=["Secondary Services"],
        )
        def openeo_service_update(
            body: ServiceUpdateInput,
            service_id: str = Path(
                description="A per-backend unique identifier of the secondary web service.",
            ),
            user=Depends(self.auth.validate),
        ):
            """Updates an existing secondary web service."""
            # Get existing service
            existing = self.services_store.get_service(service_id)
            if not existing:
                raise HTTPException(404, f"Could not find service: {service_id}")

            # For PATCH, we need to merge new data with existing, keeping existing fields if not provided
            if body:
                update_data = {}
                # Only include non-None fields from the update
                body_data = body.model_dump(exclude_none=True)

                # Start with existing service data
                update_data = existing.copy()
                # Remove id since it's a special field from get_service
                if "id" in update_data:
                    del update_data["id"]

                # Update with any new values provided
                update_data.update(body_data)
            else:
                update_data = existing
                if "id" in update_data:
                    del update_data["id"]

            self.services_store.update_service(user.user_id, service_id, update_data)
            return Response(status_code=204)

        @self.router.get(
            "/service_types",
            response_class=JSONResponse,
            summary="Supported secondary web service protocols",
            response_model=models.ServiceTypes,
            response_model_exclude_none=True,
            operation_id="list-service-types",
            responses={
                200: {
                    "content": {
                        "application/json": {},
                    },
                    "description": "An object with a map containing all service names as keys and an object that defines supported configuration settings and process parameters.",
                },
            },
            tags=["Capabilities", "Secondary Services"],
        )
        def openeo_service_types(request: Request):
            """Lists supported secondary web service protocols."""
            return {
                "XYZ": {
                    "configuration": {
                        "tile_size": {
                            "default": 256,
                            "description": "Tile size in pixels.",
                            "type": "number",
                        },
                        "extent": {
                            "description": "Limits the XYZ service to the specified bounding box. In form of `[West, South, East, North]` in EPSG:4326 CRS.",
                            "type": "object",
                            "required": False,
                            "minItems": 4,
                            "maxItems": 4,
                            "items": {
                                "type": "number",
                                "description": "Extent value",
                            },
                        },
                        "minzoom": {
                            "default": 0,
                            "description": "Minimum Zoom level for the XYZ service.",
                            "type": "number",
                        },
                        "maxzoom": {
                            "default": 24,
                            "description": "Maximum Zoom level for the XYZ service.",
                            "type": "number",
                        },
                        "tilematrixset": {
                            "description": "TileMatrixSetId for the tiling grid to use.",
                            "type": "string",
                            "enum": [
                                "CanadianNAD83_LCC",
                                "EuropeanETRS89_LAEAQuad",
                                "WGS1984Quad",
                                "WebMercatorQuad",
                                "WorldCRS84Quad",
                                "WorldMercatorWGS84Quad",
                            ],
                            "default": "WebMercatorQuad",
                        },
                        "buffer": {
                            "description": "Buffer on each side of the given tile. It must be a multiple of `0.5`. Output **tilesize** will be expanded to `tilesize + 2 * buffer` (e.g 0.5 = 257x257, 1.0 = 258x258).",
                            "type": "number",
                            "minimum": 0,
                        },
                        "scope": {
                            "description": "Service access scope. private: only owner can access; restricted: any authenticated user can access; public: no authentication required",
                            "type": "string",
                            "enum": ["private", "restricted", "public"],
                            "default": "public",
                        },
                        "authorized_users": {
                            "description": "List of user IDs authorized to access the service when scope is restricted. If not specified, all authenticated users can access.",
                            "type": "array",
                            "items": {"type": "string", "description": "User ID"},
                            "required": False,
                        },
                        "inject_user": {
                            "description": "Whether to inject the authenticated user as a named parameter 'user' into the process graph.",
                            "type": "boolean",
                            "default": False,
                        },
                    },
                    "process_parameters": [
                        {
                            "name": "spatial_extent_west",
                            "description": "The lower left corner for coordinate axis 1 of the extent currently shown to the consumer.",
                            "schema": {"type": "number"},
                        },
                        {
                            "name": "spatial_extent_south",
                            "description": "The lower left corner for coordinate axis 2 of the extent currently shown to the consumer.",
                            "schema": {"type": "number"},
                        },
                        {
                            "name": "spatial_extent_east",
                            "description": "The upper right corner for coordinate axis 1 of the extent currently shown to the consumer.",
                            "schema": {"type": "number"},
                        },
                        {
                            "name": "spatial_extent_north",
                            "description": "The upper right corner for coordinate axis 2 of the extent currently shown to the consumer.",
                            "schema": {"type": "number"},
                        },
                        {
                            "name": "spatial_extent_crs",
                            "description": "The Coordinate reference system of the extent.",
                            "schema": [
                                {
                                    "title": "EPSG Code",
                                    "type": "integer",
                                    "subtype": "epsg-code",
                                    "minimum": 1000,
                                },
                                {
                                    "title": "WKT2",
                                    "type": "string",
                                    "subtype": "wkt2-definition",
                                },
                            ],
                        },
                    ],
                    "title": "XYZ tiled web map",
                }
            }

        @self.router.post(
            "/result",
            response_class=Response,
            summary="Process and download data synchronously",
            response_model=models.Service,
            response_model_exclude_none=True,
            operation_id="compute-result",
            responses={
                200: {
                    "content": {
                        "image/png": {},
                        "image/jpeg": {},
                        "image/jpg": {},
                    },
                    "description": "Return an image.",
                }
            },
            tags=["Data Processing"],
        )
        def openeo_result(
            request: Request,
            body: models.ResultRequest,
            user=Depends(self.auth.validate),
        ):
            """Executes a user-defined process directly (synchronously) and the result will be
            downloaded in the format specified in the process graph.

            """
            process = body.process.model_dump()

            parsed_graph = OpenEOProcessGraph(pg_data=process)
            pg_callable = parsed_graph.to_callable(
                process_registry=self.process_registry,
            )
            result = pg_callable(named_parameters={"user": user})

            media_type = result.media_type if hasattr(result, "media_type") else None
            if not media_type and isinstance(result, str):
                media_type = "text/plain"
            elif not media_type:
                media_type = "application/octet-stream"

            data = result.data if hasattr(result, "data") else result

            # if the result is not a SaveResultData object, convert it to one
            # if not isinstance(result, SaveResultData):
            #     result = save_result(result, "GTiff")

            return Response(data, media_type=media_type)

        @self.router.get(
            "/services/xyz/{service_id}/tiles/{z}/{x}/{y}",
            responses={
                200: {
                    "content": {
                        "image/png": {},
                        "image/jpeg": {},
                        "image/jpg": {},
                    },
                    "description": "Return an image.",
                }
            },
            response_class=Response,
            operation_id="tile-service",
            tags=["Secondary Services"],
        )
        def openeo_xyz_service(
            service_id: Annotated[
                str,
                Path(
                    description="A per-backend unique identifier of the secondary web service, generated by the back-end during creation.",
                ),
            ],
            z: Annotated[
                int,
                Path(
                    description="Identifier (Z) selecting one of the scales defined in the TileMatrixSet and representing the scaleDenominator the tile.",
                ),
            ],
            x: Annotated[
                int,
                Path(
                    description="Column (X) index of the tile on the selected TileMatrix. It cannot exceed the MatrixHeight-1 for the selected TileMatrix.",
                ),
            ],
            y: Annotated[
                int,
                Path(
                    description="Row (Y) index of the tile on the selected TileMatrix. It cannot exceed the MatrixWidth-1 for the selected TileMatrix.",
                ),
            ],
            user=Depends(self.auth.validate_optional),
        ):
            """Create map tile."""
            from titiler.openeo.services.auth import ServiceAuthorizationManager

            service = self.services_store.get_service(service_id)
            if service is None:
                raise HTTPException(404, f"Could not find service: {service_id}")

            # Authorize service access
            auth_manager = ServiceAuthorizationManager()
            auth_manager.authorize(service, user)

            # Get service configuration
            configuration = service.get("configuration", {})
            tile_size = configuration.get("tile_size", 256)
            tile_buffer = configuration.get("buffer")
            tilematrixset = configuration.get("tilematrixset", "WebMercatorQuad")
            tms = morecantile.tms.get(tilematrixset)

            minzoom = configuration.get("minzoom") or tms.minzoom
            maxzoom = configuration.get("maxzoom") or tms.maxzoom
            if z < minzoom or z > maxzoom:
                raise HTTPException(
                    400,
                    f"Invalid ZOOM level {z}. Should be between {minzoom} and {maxzoom}",
                )

            process = deepcopy(service["process"])

            load_collection_nodes = get_load_collection_nodes(process["process_graph"])

            # Check that nodes have spatial-extent
            assert all(
                node["arguments"].get("spatial_extent")
                for node in load_collection_nodes
            ), "Invalid load_collection process, Missing spatial_extent"

            tile_bounds = list(tms.xy_bounds(morecantile.Tile(x=x, y=y, z=z)))
            args = {
                "spatial_extent_west": tile_bounds[0],
                "spatial_extent_south": tile_bounds[1],
                "spatial_extent_east": tile_bounds[2],
                "spatial_extent_north": tile_bounds[3],
                "spatial_extent_crs": tms.crs.to_epsg() or tms.crs.to_wkt(),
            }

            if service_extent := configuration.get("extent"):
                if not tms.crs._pyproj_crs.equals("EPSG:4326"):
                    trans = pyproj.Transformer.from_crs(
                        tms.crs._pyproj_crs,
                        pyproj.CRS.from_epsg(4326),
                        always_xy=True,
                    )
                    tile_bounds = trans.transform_bounds(*tile_bounds, densify_pts=21)

                if not (
                    (tile_bounds[0] < service_extent[2])
                    and (tile_bounds[2] > service_extent[0])
                    and (tile_bounds[3] > service_extent[1])
                    and (tile_bounds[1] < service_extent[3])
                ):
                    raise TileOutsideBounds(
                        f"Tile(x={x}, y={y}, z={z}) is outside bounds defined by the Service Configuration"
                    )

            for node in load_collection_nodes:
                # Adapt spatial extent with tile bounds
                resolves_process_graph_parameters(process["process_graph"], args)

                # We also add Width/Height/TileBuffer to the load_collection process
                node["arguments"]["width"] = int(tile_size)
                node["arguments"]["height"] = int(tile_size)
                if tile_buffer:
                    node["arguments"]["tile_buffer"] = tile_buffer

            media_type = _get_media_type(process["process_graph"])

            parsed_graph = OpenEOProcessGraph(pg_data=process)
            pg_callable = parsed_graph.to_callable(
                process_registry=self.process_registry
            )

            # Prepare named parameters
            named_params = {}

            # Inject named parameters based on configuration
            if configuration.get("tile_store", False) and self.tile_store:
                named_params["_openeo_tile_store"] = self.tile_store

            if configuration.get("inject_user", False) and user:
                named_params["_openeo_user"] = user

            img = pg_callable(named_parameters=named_params)
            return Response(img.data, media_type=media_type)


def _get_media_type(process_graph: Dict[str, Any]) -> str:
    for _, node in process_graph.items():
        if node["process_id"] == "save_result":
            if node["arguments"]["format"] == "PNG":
                return "image/png"
            elif node["arguments"]["format"] == "JPEG":
                return "image/jpeg"
            elif node["arguments"]["format"] == "JPEG":
                return "image/jpg"
            elif node["arguments"]["format"] == "GTiff":
                return "image/tiff"
            elif node["arguments"]["format"] == "txt":
                return "text/plain"
<<<<<<< HEAD
=======
            elif node["arguments"]["format"] == "json":
                return "application/json"
>>>>>>> 8f435127
            else:
                return "application/PNG"

    raise ValueError("Couldn't find a `save_result` process in the process graph")


def get_load_collection_nodes(process_graph: Dict[str, Any]) -> List[Dict[str, Any]]:
    """Find all `load_collection/load_collection_and_reduce` processes"""
    return [
        node
        for _, node in process_graph.items()
        if node["process_id"] in ["load_collection", "load_collection_and_reduce"]
    ]


def resolves_process_graph_parameters(pg, parameters):
    """Replace `from_parameters` values in process-graph."""
    iterator = enumerate(pg) if isinstance(pg, list) else pg.items()
    for key, value in iterator:
        if isinstance(value, dict) and len(value) == 1 and "from_parameter" in value:
            if value["from_parameter"] in parameters:
                pg[key] = parameters[value["from_parameter"]]

        elif isinstance(value, dict) or isinstance(value, list):
            resolves_process_graph_parameters(value, parameters)<|MERGE_RESOLUTION|>--- conflicted
+++ resolved
@@ -1051,11 +1051,8 @@
                 return "image/tiff"
             elif node["arguments"]["format"] == "txt":
                 return "text/plain"
-<<<<<<< HEAD
-=======
             elif node["arguments"]["format"] == "json":
                 return "application/json"
->>>>>>> 8f435127
             else:
                 return "application/PNG"
 
