--- conflicted
+++ resolved
@@ -102,11 +102,7 @@
       insert: false
   - pymdownx.details
   - pymdownx.emoji:
-<<<<<<< HEAD
-      emoji_index: "material.extensions.emoji.twemoji" 
-=======
       emoji_index: "material.extensions.emoji.twemoji"
->>>>>>> 3b2524db
       emoji_generator: "material.extensions.emoji.to_svg"
   - pymdownx.escapeall:
       hardbreak: true
