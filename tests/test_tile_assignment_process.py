"""Test tile assignment process."""

import pytest

from titiler.openeo.processes.implementations.tile_assignment import tile_assignment
from titiler.openeo.services.base import (
    NoTileAvailableError,
    TileAlreadyLockedError,
    TileAssignmentStore,
    TileNotAssignedError,
)


class MockTileStore(TileAssignmentStore):
    """Mock tile store for testing."""

    def __init__(self):
        """Initialize with empty assignments."""
        super().__init__(store=None)
        self.assignments = {}

    def claim_tile(self, service_id, user_id, zoom, x_range, y_range):
        """Mock claim tile."""
        key = f"{service_id}:{user_id}"
        if key in self.assignments:
            return self.assignments[key]

        if x_range[0] > x_range[1] or y_range[0] > y_range[1]:
            raise NoTileAvailableError(service_id, user_id, "Range is invalid")

        tile = {
            "x": x_range[0],
            "y": y_range[0],
            "z": zoom,
            "stage": "claimed",
            "user_id": user_id,
        }
        self.assignments[key] = tile
        return tile

    def release_tile(self, service_id, user_id):
        """Mock release tile."""
        # First check if the user has their own tile
        key = f"{service_id}:{user_id}"
        if key in self.assignments:
            tile = self.assignments[key]
            if tile["stage"] == "submitted":
                raise TileAlreadyLockedError(0, 0, 0, service_id, user_id)
            tile = {**tile, "stage": "released"}
            del self.assignments[key]
            return tile

        # If no tile assigned to this user, find any claimed tile
        for k, tile in self.assignments.items():
            if k.startswith(f"{service_id}:"):
                if tile["stage"] == "submitted":
                    raise TileAlreadyLockedError(0, 0, 0, service_id, user_id)
                tile = {**tile, "stage": "released"}
                del self.assignments[k]
                return tile

        raise TileNotAssignedError(service_id, user_id)

    def submit_tile(self, service_id, user_id):
        """Mock submit tile."""
        # First check if the user has their own tile
        key = f"{service_id}:{user_id}"
        if key in self.assignments:
            tile = self.assignments[key]
            tile["stage"] = "submitted"
            return tile

        # If no tile assigned to this user, find any claimed tile
        for k, tile in self.assignments.items():
            if k.startswith(f"{service_id}:"):
                tile["stage"] = "submitted"
                return tile

        raise TileNotAssignedError(service_id, user_id)
<<<<<<< HEAD

    def force_release_tile(self, service_id, x, y, z):
        """Mock force release tile."""
        # Find tile by coordinates
        for key, tile in self.assignments.items():
            if (
                key.startswith(f"{service_id}:")
                and tile["x"] == x
                and tile["y"] == y
                and tile["z"] == z
            ):
                released_tile = {**tile, "stage": "released"}
                del self.assignments[key]
                return released_tile
        raise TileNotAssignedError("No tile found with these coordinates")
=======
>>>>>>> 8f435127

    def force_release_tile(self, service_id, x, y, z):
        """Mock force release tile."""
        # Find tile by coordinates
        for key, tile in self.assignments.items():
            if (
                key.startswith(f"{service_id}:")
                and tile["x"] == x
                and tile["y"] == y
                and tile["z"] == z
            ):
                released_tile = {**tile, "stage": "released"}
                del self.assignments[key]
                return released_tile
        raise TileNotAssignedError("No tile found with these coordinates")

    def get_user_tile(self, service_id, user_id):
        """Mock get user tile."""
        key = f"{service_id}:{user_id}"
        return self.assignments.get(key)

    def update_tile(self, service_id, user_id, json_data):
        """Mock update tile with additional information."""
        key = f"{service_id}:{user_id}"
        if key not in self.assignments:
            raise TileNotAssignedError(f"No tile assigned to user {user_id}")

        tile = self.assignments[key]
        updated_tile = {**tile}
        updated_tile.update(json_data)
        self.assignments[key] = updated_tile
        return updated_tile


@pytest.fixture
def store():
    """Create a mock tile store."""
    return MockTileStore()


def test_claim_tile(store):
    """Test claiming a tile through the process."""
    result = tile_assignment(
        zoom=12,
        x_range=(0, 1),
        y_range=(0, 1),
        stage="claim",
        store=store,
        service_id="test_service",
        user_id="test_user",
    )

    assert isinstance(result, dict)
    assert result["x"] == 0
    assert result["y"] == 0
    assert result["z"] == 12
    assert result["stage"] == "claimed"


def test_release_tile(store):
    """Test releasing a tile through the process."""
    # First claim a tile
    tile_assignment(
        zoom=12,
        x_range=(0, 1),
        y_range=(0, 1),
        stage="claim",
        store=store,
        service_id="test_service",
        user_id="test_user",
    )

    # Then release it
    result = tile_assignment(
        zoom=12,  # These parameters aren't used for release
        x_range=(0, 1),
        y_range=(0, 1),
        stage="release",
        store=store,
        service_id="test_service",
        user_id="test_user",
    )

    assert result["stage"] == "released"


def test_submit_tile(store):
    """Test submitting a tile through the process."""
    # First claim a tile
    claimed = tile_assignment(
        zoom=12,
        x_range=(0, 1),
        y_range=(0, 1),
        stage="claim",
        store=store,
        service_id="test_service",
        user_id="test_user",
    )

    # Then submit it
    result = tile_assignment(
        zoom=12,  # These parameters aren't used for submit
        x_range=(0, 1),
        y_range=(0, 1),
        stage="submit",
        store=store,
        service_id="test_service",
        user_id="test_user",
    )

    assert result["x"] == claimed["x"]
    assert result["y"] == claimed["y"]
    assert result["z"] == claimed["z"]
    assert result["stage"] == "submitted"


def test_invalid_stage(store):
    """Test invalid stage parameter."""
    with pytest.raises(ValueError, match="Invalid stage"):
        tile_assignment(
            zoom=12,
            x_range=(0, 1),
            y_range=(0, 1),
            stage="invalid",
            store=store,
            service_id="test_service",
            user_id="test_user",
        )


def test_no_tiles_available(store):
    """Test when no tiles are available."""
    with pytest.raises(NoTileAvailableError):
        tile_assignment(
            zoom=12,
            x_range=(1, 0),  # Invalid range
            y_range=(0, 1),
            stage="claim",
            store=store,
            service_id="test_service",
            user_id="test_user",
        )


def test_release_not_assigned(store):
    """Test releasing a tile that isn't assigned."""
    with pytest.raises(TileNotAssignedError):
        tile_assignment(
            zoom=12,
            x_range=(0, 1),
            y_range=(0, 1),
            stage="release",
            store=store,
            service_id="test_service",
            user_id="test_user",
        )


def test_submit_not_assigned(store):
    """Test submitting a tile that isn't assigned."""
    with pytest.raises(TileNotAssignedError):
        tile_assignment(
            zoom=12,
            x_range=(0, 1),
            y_range=(0, 1),
            stage="submit",
            store=store,
            service_id="test_service",
            user_id="test_user",
        )


def test_unauthorized_release(store):
    """Test releasing another user's tile."""
    # First user claims a tile
    tile_assignment(
        zoom=12,
        x_range=(0, 1),
        y_range=(0, 1),
        stage="claim",
        store=store,
        service_id="test_service",
        user_id="user1",
    )

    # Second user tries to release it
    with pytest.raises(TileNotAssignedError, match="No tile assigned to user user2"):
        tile_assignment(
            zoom=12,
            x_range=(0, 1),
            y_range=(0, 1),
            stage="release",
            store=store,
            service_id="test_service",
            user_id="user2",
        )


def test_unauthorized_submit(store):
    """Test submitting another user's tile."""
    # First user claims a tile
    tile_assignment(
        zoom=12,
        x_range=(0, 1),
        y_range=(0, 1),
        stage="claim",
        store=store,
        service_id="test_service",
        user_id="user1",
    )

    # Second user tries to submit it
    with pytest.raises(TileNotAssignedError, match="No tile assigned to user user2"):
        tile_assignment(
            zoom=12,
            x_range=(0, 1),
            y_range=(0, 1),
            stage="submit",
            store=store,
            service_id="test_service",
            user_id="user2",
        )


def test_force_release_submitted_tile(store):
    """Test force-releasing a submitted tile."""
    # First claim and submit a tile
    claimed = tile_assignment(
        zoom=12,
        x_range=(0, 1),
        y_range=(0, 1),
        stage="claim",
        store=store,
        service_id="test_service",
        user_id="test_user",
    )
    tile_assignment(
        zoom=12,
        x_range=(0, 1),
        y_range=(0, 1),
        stage="submit",
        store=store,
        service_id="test_service",
        user_id="test_user",
    )

    # Force release the tile - this should work even though it's submitted
    result = tile_assignment(
        zoom=12,
        x_range=(0, 1),
        y_range=(0, 1),
        stage="force-release",
        store=store,
        service_id="test_service",
        user_id="test_user",
    )

    assert result["x"] == claimed["x"]
    assert result["y"] == claimed["y"]
    assert result["z"] == claimed["z"]
    assert result["stage"] == "released"

    # Verify tile is gone
    assert store.get_user_tile("test_service", "test_user") is None


def test_force_release_nonexistent_tile(store):
    """Test force-releasing a tile that doesn't exist."""
    with pytest.raises(TileNotAssignedError):
        tile_assignment(
            zoom=12,
            x_range=(0, 1),
            y_range=(0, 1),
            stage="force-release",
            store=store,
            service_id="test_service",
            user_id="test_user",
        )


def test_update_tile(store):
    """Test updating a tile with additional data."""
    # First claim a tile
    claimed = tile_assignment(
        zoom=12,
        x_range=(0, 1),
        y_range=(0, 1),
        stage="claim",
        store=store,
        service_id="test_service",
        user_id="test_user",
    )

    # Update the tile with additional data
    json_data = {"progress": 50, "metadata": {"timestamp": "2025-05-26T12:00:00Z"}}
    result = tile_assignment(
        zoom=12,
        x_range=(0, 1),
        y_range=(0, 1),
        stage="update",
        store=store,
        service_id="test_service",
        user_id="test_user",
        data=json_data,
    )

    # Verify base tile info is preserved
    assert result["x"] == claimed["x"]
    assert result["y"] == claimed["y"]
    assert result["z"] == claimed["z"]
    assert result["stage"] == "claimed"

    # Verify additional data is included
    assert result["progress"] == 50
    assert result["metadata"]["timestamp"] == "2025-05-26T12:00:00Z"


def test_update_tile_not_assigned(store):
    """Test updating a tile that isn't assigned."""
    with pytest.raises(TileNotAssignedError):
        tile_assignment(
            zoom=12,
            x_range=(0, 1),
            y_range=(0, 1),
            stage="update",
            store=store,
            service_id="test_service",
            user_id="test_user",
            data={"progress": 50},
        )


def test_unauthorized_update(store):
    """Test updating another user's tile."""
    # First user claims a tile
    tile_assignment(
        zoom=12,
        x_range=(0, 1),
        y_range=(0, 1),
        stage="claim",
        store=store,
        service_id="test_service",
        user_id="user1",
    )

    # Second user tries to update it
    with pytest.raises(TileNotAssignedError, match="No tile assigned to user user2"):
        tile_assignment(
            zoom=12,
            x_range=(0, 1),
            y_range=(0, 1),
            stage="update",
            store=store,
            service_id="test_service",
            user_id="user2",
            data={"progress": 50},
        )<|MERGE_RESOLUTION|>--- conflicted
+++ resolved
@@ -77,7 +77,6 @@
                 return tile
 
         raise TileNotAssignedError(service_id, user_id)
-<<<<<<< HEAD
 
     def force_release_tile(self, service_id, x, y, z):
         """Mock force release tile."""
@@ -92,24 +91,7 @@
                 released_tile = {**tile, "stage": "released"}
                 del self.assignments[key]
                 return released_tile
-        raise TileNotAssignedError("No tile found with these coordinates")
-=======
->>>>>>> 8f435127
-
-    def force_release_tile(self, service_id, x, y, z):
-        """Mock force release tile."""
-        # Find tile by coordinates
-        for key, tile in self.assignments.items():
-            if (
-                key.startswith(f"{service_id}:")
-                and tile["x"] == x
-                and tile["y"] == y
-                and tile["z"] == z
-            ):
-                released_tile = {**tile, "stage": "released"}
-                del self.assignments[key]
-                return released_tile
-        raise TileNotAssignedError("No tile found with these coordinates")
+        raise TileNotAssignedError(service_id, "Any")
 
     def get_user_tile(self, service_id, user_id):
         """Mock get user tile."""
