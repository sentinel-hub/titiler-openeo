--- conflicted
+++ resolved
@@ -49,18 +49,16 @@
         self.last_user_id = user_id
         return {"x": 1000, "y": 2000, "z": 12, "stage": "submitted"}
 
-<<<<<<< HEAD
     def update_tile(self, service_id: str, user_id: str, json_data: Dict) -> Dict:
         """Mock updating a tile with additional information."""
         self.last_user_id = user_id
         response = {"x": 1000, "y": 2000, "z": 12, "stage": "claimed"}
         response.update(json_data)
         return response
-=======
+
     def force_release_tile(self, service_id: str, x: int, y: int, z: int) -> Dict:
         """Mock force-releasing a tile."""
         return {"x": x, "y": y, "z": z, "stage": "released"}
->>>>>>> 548a498a
 
 
 def test_tile_assignment_user_parameter():
