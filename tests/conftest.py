"""``pytest`` configuration."""

from pathlib import Path
from typing import Any, Literal, Union

import pytest
from fastapi import Header
from starlette.testclient import TestClient

from titiler.openeo.auth import TestBasicAuth, User

StoreType = Literal["local", "duckdb", "sqlalchemy"]


@pytest.fixture(params=["local", "duckdb", "sqlalchemy"])
def store_type(request) -> StoreType:
    """Parameterize the service store type."""
    return request.param


@pytest.fixture
def store_path(tmp_path, store_type: StoreType) -> Union[Path, str]:
    """Create a temporary store path based on store type."""
    tmp_path.mkdir(exist_ok=True)
    if store_type == "local":
        path = tmp_path / "services.json"
        path.write_text("{}")
        return path
    elif store_type == "duckdb":
        path = tmp_path / "services.db"
        return path
    else:  # sqlalchemy in memory mock test
        return "sqlite:///:memory:"


@pytest.fixture
def app_with_auth(monkeypatch, store_path, store_type) -> TestClient:
    """Create App with authentication for testing."""
    monkeypatch.setenv("TITILER_OPENEO_STAC_API_URL", "https://stac.eoapi.dev")
    monkeypatch.setenv("TITILER_OPENEO_SERVICE_STORE_URL", f"{store_path}")
    monkeypatch.setenv("TITILER_OPENEO_REQUIRE_AUTH", "true")

    from titiler.openeo.main import create_app

    app = create_app()

    # Override the auth dependency with the mock auth
<<<<<<< HEAD
    test_auth = TestBasicAuth()
    app.dependency_overrides[endpoints.auth.validate] = test_auth.validate
=======
    mock_auth = MockAuth()
    app.dependency_overrides[app.endpoints.auth.validate] = mock_auth.validate
>>>>>>> 3d0eba69

    return TestClient(app)


<<<<<<< HEAD
=======
@pytest.fixture
def app_no_auth(monkeypatch, store_path, store_type) -> TestClient:
    """Create App without authentication for testing."""
    monkeypatch.setenv("TITILER_OPENEO_STAC_API_URL", "https://stac.eoapi.dev")
    monkeypatch.setenv("TITILER_OPENEO_SERVICE_STORE_URL", f"{store_path}")
    monkeypatch.setenv("TITILER_OPENEO_REQUIRE_AUTH", "false")

    from titiler.openeo.main import create_app

    return TestClient(create_app())


class MockAuth(Auth):
    """Mock authentication class for testing."""

    def login(self, authorization: str = Header(default=None)) -> Any:
        """Mock login method."""
        return {"access_token": "mock_token"}

    def validate(self, authorization: str = Header(default=None)) -> User:
        """Mock validate method."""
        return User(user_id="test_user")

>>>>>>> 3d0eba69

@pytest.fixture
def clean_services(app_no_auth, store_path, store_type):
    """Ensure services are cleaned up after each test."""
    yield
    # Reset store to empty state
    if store_type == "local":
        store_path.write_text("{}")
    elif store_type == "duckdb":
        if store_path.exists():
            store_path.unlink()
    else:  # sqlalchemy in memory mock test
        pass<|MERGE_RESOLUTION|>--- conflicted
+++ resolved
@@ -45,19 +45,12 @@
     app = create_app()
 
     # Override the auth dependency with the mock auth
-<<<<<<< HEAD
-    test_auth = TestBasicAuth()
-    app.dependency_overrides[endpoints.auth.validate] = test_auth.validate
-=======
     mock_auth = MockAuth()
     app.dependency_overrides[app.endpoints.auth.validate] = mock_auth.validate
->>>>>>> 3d0eba69
 
     return TestClient(app)
 
 
-<<<<<<< HEAD
-=======
 @pytest.fixture
 def app_no_auth(monkeypatch, store_path, store_type) -> TestClient:
     """Create App without authentication for testing."""
@@ -81,7 +74,6 @@
         """Mock validate method."""
         return User(user_id="test_user")
 
->>>>>>> 3d0eba69
 
 @pytest.fixture
 def clean_services(app_no_auth, store_path, store_type):
