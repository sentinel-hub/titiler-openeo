apiVersion: v1
kind: ConfigMap
metadata:
  name: {{ include "titiler.fullname" . }}-configmap
data:
  {{- if .Values.netrc }}
  netrc: {{ tpl (.Values.netrc) . | quote }}
  {{- end }}
  log_config.yaml: |-
    {{ .Files.Get .Values.logging.configFile | nindent 4 }}
  {{- if and (eq .Values.database.type "json") .Values.database.json.seed }}
  init_store.json: |-
    {{ .Files.Get .Values.database.json.seed | nindent 4 }}
  {{- end }}
  {{- if .Values.database.defaultServices }}
  default_services.json: |-
    {{ .Files.Get .Values.database.defaultServices | nindent 4 }}
  {{- end }}
<<<<<<< HEAD
  {{- if .Values.lego.colors.configFile }}
  lego_colors.json: |-
    {{ .Files.Get .Values.lego.colors.configFile | nindent 4 }}
=======
  {{- if and (eq .Values.auth.method "basic") .Values.auth.basic.enabled }}
  basic-auth-users: {{ toJson .Values.auth.basic.users | quote }}
>>>>>>> 7603080e
  {{- end }}<|MERGE_RESOLUTION|>--- conflicted
+++ resolved
@@ -16,12 +16,10 @@
   default_services.json: |-
     {{ .Files.Get .Values.database.defaultServices | nindent 4 }}
   {{- end }}
-<<<<<<< HEAD
   {{- if .Values.lego.colors.configFile }}
   lego_colors.json: |-
     {{ .Files.Get .Values.lego.colors.configFile | nindent 4 }}
-=======
+  {{- end }}
   {{- if and (eq .Values.auth.method "basic") .Values.auth.basic.enabled }}
   basic-auth-users: {{ toJson .Values.auth.basic.users | quote }}
->>>>>>> 7603080e
   {{- end }}