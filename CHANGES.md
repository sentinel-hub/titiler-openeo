--- conflicted
+++ resolved
@@ -2,7 +2,6 @@
 
 ## [Unreleased] (TBD)
 
-<<<<<<< HEAD
 ### Added
 - LazyRasterStack implementation for improved performance with on-demand data loading
 - Consistent RasterStack usage across all spatial and reduction processes
@@ -12,14 +11,11 @@
 - Improved handling of STAC Items and Assets
 - Refactored imports and improved code consistency across implementations
 - Enhanced notebook examples with better documentation
-=======
+
 ## Unreleased
 
 - Added support for converting OpenEO process graphs to CQL2-JSON format for STAC API filtering, improving interoperability with OpenEO filters.
 
 ## [0.1.0] (2025-04-07)
->>>>>>> 8de18ab7
-
-## [0.1.0] (2025-04-07)
 
 [0.1.0]: <https://github.com/sentinel-hub/titiler-openeo/releases/tag/0.1.0>