# Release Notes

<<<<<<< HEAD
## [Unreleased] (TBD)
=======

## [0.1.0] (2025-04-07)
>>>>>>> 3b2524db

### Added
- LazyRasterStack implementation for improved performance with on-demand data loading
- Consistent RasterStack usage across all spatial and reduction processes

### Changed
- Refactored data model to enforce RasterStack usage for more consistent processing
- Improved handling of STAC Items and Assets
- Refactored imports and improved code consistency across implementations
- Enhanced notebook examples with better documentation

[0.1.0]: <https://github.com/sentinel-hub/titiler-openeo/releases/tag/0.1.0><|MERGE_RESOLUTION|>--- conflicted
+++ resolved
@@ -1,11 +1,6 @@
 # Release Notes
 
-<<<<<<< HEAD
 ## [Unreleased] (TBD)
-=======
-
-## [0.1.0] (2025-04-07)
->>>>>>> 3b2524db
 
 ### Added
 - LazyRasterStack implementation for improved performance with on-demand data loading
@@ -17,4 +12,6 @@
 - Refactored imports and improved code consistency across implementations
 - Enhanced notebook examples with better documentation
 
+## [0.1.0] (2025-04-07)
+
 [0.1.0]: <https://github.com/sentinel-hub/titiler-openeo/releases/tag/0.1.0>